--- conflicted
+++ resolved
@@ -7,11 +7,7 @@
 
 The `analysis` category includes all methods and classes designed to extract properties and features from one or more NDDatasets.
 The information given on these tutorial pages can be effectively supplemented by a review of the examples
-<<<<<<< HEAD
-in the gallery (:ref:`examples-index`\ ).
-=======
 in the gallery (`examples-index`\ ).
->>>>>>> c1a5a8a1
 
 .. note::
 
