--- conflicted
+++ resolved
@@ -11,8 +11,12 @@
 
 * `plot_multiple` method now accept keyword arguments to change the default
   plot style of the different spectra. See :ref:`plot_multiple` for details.
-<<<<<<< HEAD
 * Two new baseline algorithms have been added: `asls` and `snip`. See :ref:`Baseline` for details.
+
+Bug fixes
+~~~~~~~~~
+
+* #687 fixed.
 
 Breaking changes
 ~~~~~~~~~~~~~~~~
@@ -23,15 +27,8 @@
   on a dataset with multiple algorithms. See :ref:`baseline` for details.
 
 * `abc` (and its alias `ab`) method has been removed in favor of `basc`.
-=======
-
-Bug fixes
-~~~~~~~~~
-
-* #687 fixed.
 
 Deprecations
 ~~~~~~~~~~~~
 
-* `parameters` method of Analysis configurables is now deprecated in favor of `params`.
->>>>>>> 98ce0c62
+* `parameters` method of Analysis configurables is now deprecated in favor of `params`.