:orphan:

What's new in revision 0.6.11.dev
---------------------------------------------------------------------------------------

These are the changes in SpectroChemPy-0.6.11.dev.
See :ref:`release` for a full changelog including other versions of SpectroChemPy.

<<<<<<< HEAD
Dependency updates
~~~~~~~~~~~~~~~~~~

* now compatible with numpy>2.0

Breaking changes
~~~~~~~~~~~~~~~~

* minimum python version set to 3.10
=======
New features
~~~~~~~~~~~~
- Improvement of the installation process using pip.
  One can now install the package using command
  like `pip install spectrochempy[cantera]` to install the package with the cantera
  the `cantera` dependencies,
  or `pip install -e ".[dev]"` to install the package with the
  development dependencies and in editable mode.

Bug fixes
~~~~~~~~
- Fix bug #777. Now `scp.show_version()`` works as expected.
>>>>>>> d531840c
<|MERGE_RESOLUTION|>--- conflicted
+++ resolved
@@ -6,27 +6,35 @@
 These are the changes in SpectroChemPy-0.6.11.dev.
 See :ref:`release` for a full changelog including other versions of SpectroChemPy.
 
-<<<<<<< HEAD
-Dependency updates
-~~~~~~~~~~~~~~~~~~
-
-* now compatible with numpy>2.0
-
-Breaking changes
-~~~~~~~~~~~~~~~~
-
-* minimum python version set to 3.10
-=======
 New features
 ~~~~~~~~~~~~
-- Improvement of the installation process using pip.
+* Improvement of the installation process using pip.
   One can now install the package using command
   like `pip install spectrochempy[cantera]` to install the package with the cantera
   the `cantera` dependencies,
   or `pip install -e ".[dev]"` to install the package with the
   development dependencies and in editable mode.
+* MCRALS now allows storing the C and St generated at each iteration (storeIteration parameter)
+* add a despike method ('whitaker') and improves speed of execution of the default ('katsumoto') method
+* read_srs now accepts TGA and GC filetypes (issue #769)
 
 Bug fixes
 ~~~~~~~~
-- Fix bug #777. Now `scp.show_version()`` works as expected.
->>>>>>> d531840c
+* bug #777. Now `scp.show_version()`` works as expected.
+* google colab compatibility (issue #784)
+* compatibility with pint>0.24 (issue #765)
+* loading of dataset for MCR-ALS with kinetic constraints.
+* update title in cdot
+
+Dependency updates
+~~~~~~~~~~~~~~~~~~
+* now compatible with numpy>2.0
+
+Breaking changes
+~~~~~~~~~~~~~~~~
+* minimum python version set to 3.10
+* jupyter lab and widget related dependencies are not installed by default anymore
+
+Deprecations
+~~~~~~~~~~~~
+* FileSelector and BaseFileSelector are deprecated