--- conflicted
+++ resolved
@@ -27,13 +27,10 @@
 * Fix a bug when concatenating datasets with multi-coordinates axis.
 * Fix a bug in coordset definition for integration methods.
 * Fix coordinates definitions in Analysis methods.
-<<<<<<< HEAD
+* Fix a bug in `write_csv` when the filename was provided as a string (issue #706)
 
 Breaking changes
 ~~~~~~~~~~~~~~~~
 
 * Changed the QP solver (quadprog -> osqp): The new solver is compatible with
-  python 3.11. Fastness and robusteness are improved.
-=======
-* Fix a bug in `write_csv` when the filename was provided as a string (issue #706)
->>>>>>> c9a4eea6
+  python 3.11. Fastness and robusteness are improved.