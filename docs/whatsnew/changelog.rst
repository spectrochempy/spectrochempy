
:orphan:

What's new in revision {{ revision }}
---------------------------------------------------------------------------------------

These are the changes in SpectroChemPy-{{ revision }}.
See :ref:`release` for a full changelog including other versions of SpectroChemPy.

..
   Do not remove the ``revision`` marker. It will be replaced during doc building.
   Also do not delete the section titles.
   Add your list of changes between (Add here) and (section) comments
   keeping a blank line before and after this list.


.. section

New features
~~~~~~~~~~~~
.. Add here new public features (do not delete this comment)

* `plot_multiple` method now accept keyword arguments to change the default
  plot style of the different spectra. See :ref:`plot_multiple` for details.
<<<<<<< HEAD

* Filters has been refactored. A new `Filter` processor class allows to define various
  filters and apply them to a dataset. See `Filtering and Smoothing` tutorials and `Filter`
  for details. Note: Backward compatibility is ensured with the previous `smooth` and `savgol_filter` methods.

* A `whittaker` filter has been added to the `Filter` processor class. See `Filtering and Smoothing`
  tutorials and `Filter` for details.

* A new `Baseline` processor class has been added. It allows to perform baseline correction
  on a dataset with multiple algorithms. See :ref:`Baseline` for details.

* Two new baseline algorithms have been added: `als` and `snip`. See :ref:`Baseline` for details.
=======
* Two new baseline algorithms have been added: `asls` and `snip`. See :ref:`Baseline` for details.
>>>>>>> 197ba03d

.. section

Bug fixes
~~~~~~~~~
.. Add here new bug fixes (do not delete this comment)


.. section

Breaking changes
~~~~~~~~~~~~~~~~
.. Add here new breaking changes (do not delete this comment)

<<<<<<< HEAD
* Baseline correction has bee refactored, introducing some change in the way it
  is used. See :ref:`baseline` for details.
=======
* `BaselineCorrection` class has been renamed into
  `Baseline`, and there are changes in the way it
  is now used. It allows to perform baseline correction
  on a dataset with multiple algorithms. See :ref:`baseline` for details.

* `abc` (and its alias `ab`) method has been removed in favor of `basc`.
>>>>>>> 197ba03d

.. section

Deprecations
~~~~~~~~~~~~
.. Add here new deprecations (do not delete this comment)<|MERGE_RESOLUTION|>--- conflicted
+++ resolved
@@ -22,8 +22,7 @@
 
 * `plot_multiple` method now accept keyword arguments to change the default
   plot style of the different spectra. See :ref:`plot_multiple` for details.
-<<<<<<< HEAD
-
+* Two new baseline algorithms have been added: `asls` and `snip`. See :ref:`Baseline` for details.
 * Filters has been refactored. A new `Filter` processor class allows to define various
   filters and apply them to a dataset. See `Filtering and Smoothing` tutorials and `Filter`
   for details. Note: Backward compatibility is ensured with the previous `smooth` and `savgol_filter` methods.
@@ -33,11 +32,6 @@
 
 * A new `Baseline` processor class has been added. It allows to perform baseline correction
   on a dataset with multiple algorithms. See :ref:`Baseline` for details.
-
-* Two new baseline algorithms have been added: `als` and `snip`. See :ref:`Baseline` for details.
-=======
-* Two new baseline algorithms have been added: `asls` and `snip`. See :ref:`Baseline` for details.
->>>>>>> 197ba03d
 
 .. section
 
@@ -52,17 +46,12 @@
 ~~~~~~~~~~~~~~~~
 .. Add here new breaking changes (do not delete this comment)
 
-<<<<<<< HEAD
-* Baseline correction has bee refactored, introducing some change in the way it
-  is used. See :ref:`baseline` for details.
-=======
 * `BaselineCorrection` class has been renamed into
   `Baseline`, and there are changes in the way it
   is now used. It allows to perform baseline correction
   on a dataset with multiple algorithms. See :ref:`baseline` for details.
 
 * `abc` (and its alias `ab`) method has been removed in favor of `basc`.
->>>>>>> 197ba03d
 
 .. section
 
