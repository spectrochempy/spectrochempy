#!/usr/bin/env python3
"""
Generate configuration files for package dependencies and build settings.

This script automates the creation and maintenance of various configuration files
using pyproject.toml:
1. Conda environment files (environment.yml, environment_test.yml, environment_dev.yml)
2. Pip requirements files (requirements.txt, requirements_test.txt, requirements_dev.txt)


The script uses template files from the .ci/templates directory to generate the output files.
Dependencies are managed in a centralized way through these templates, ensuring consistency
across different package management systems (conda, pip) and development environments.

Notes:
    - All generated files include warnings about their auto-generated nature
    - Dependencies are automatically converted between conda and pip formats
    - Version specifications are properly handled across different formats
    - The script is designed to be run from the root of the repository and as a pre-commit hook.
"""

import re
from pathlib import Path

import toml
from jinja2 import Template

# Global variables
repo_path = Path(__file__).parent.parent
template_dir = repo_path / ".ci" / "templates"


def underline(s, indent=None):
    """
    Generate an underlined string for headers.

    Parameters
    ----------
    s : str
        The string to underline.
    indent : int, optional
        Number of spaces to indent the string.

    Returns
    -------
    str
        The underlined string.
    """
    x = "" if indent is None else " " * indent
    return f"{x}# {s}\n{x}# {'-' * len(s)}\n"


def pip2conda(package):
    """
    Convert a pip package specification to its conda equivalent.

    Parameters
    ----------
    package : str
        Pip package specification (e.g., "pandas==1.0")

    Returns
    -------
    str or None
        Conda package specification (e.g., "pandas=1.0") or None if package should be excluded

    Notes
    -----
    Handles two cases:
    1. Packages to rename (defined in RENAME)
    2. Version specifications (converting == to =)
    """
    # Mapping between conda and pip package names
    renaming = {  # pip to conda
        "gitpython": "git",  # Full package name
        "numpy-quaternion": "quaternion",  # Full package name
        "matplotlib": "matplotlib-base",  # Base package name
    }
    # Convert pip version specifier to conda format
    package = re.sub("==", "=", package).strip()

    # Handle python spec
    package = package.split(";", maxsplit=1)
    package = (
        package[0]
        if len(package) < 2
<<<<<<< HEAD
        else package[0]
        + " # "
        + package[1]
        .strip()
        .replace("python_version", "python")
        .replace("'", "")
        .replace('"', "")
        .replace(" ", "")
=======
        else (
            package[0]
            + " # "
            + package[1]
            .strip()
            .replace("python_version", "python")
            .replace("'", "")
            .replace('"', "")
            .replace(" ", "")
        )
>>>>>>> 4697a9e9
    )

    # Handle version comparisons
    for compare in ("<=", ">=", "=", "<", ">"):
        if compare not in package:
            continue
        pkg, version = package.split(compare, maxsplit=1)
        if pkg in renaming:
            return "".join((renaming[pkg], compare, version))
        return "".join((pkg, compare, version))

    # compare was not found
    if package in renaming:
        return renaming[package]

    return package


def generate_conda_environments(deps, opt_deps):
    """
    Generate conda environment file(s).

    Parameters
    ----------
    deps : list
        List of core dependencies.
    opt_deps : dict
        Dictionary of optional dependencies.
    """
    # Define template paths
    req_template_file = template_dir / "environment.tmpl"
    template = Template(
        req_template_file.read_text("utf-8"),
        keep_trailing_newline=True,
    )

    # CORE dependencies
    deps_string = "\n" + underline("CORE dependencies", indent=4) + "    - "
    deps_string += "\n    - ".join([pip2conda(dep) for dep in deps])
    out = template.render(dependencies=deps_string)
    env_filename = repo_path / "environments" / "environment.yml"
    env_filename.write_text(out)

    # OPTIONAL dependencies
    for opt in opt_deps:
        opt_deps_string = (
            "\n" + underline(f"{opt.upper()} dependencies", indent=4) + "    - "
        )
        opt_deps_string += "\n    - ".join([pip2conda(dep) for dep in opt_deps[opt]])
        out = template.render(
            dependencies=deps_string
            if opt
            not in [
                "build",
            ]
            else "",
            optional_dependencies=opt_deps_string,
        )
        env_filename = repo_path / "environments" / f"environment_{opt}.yml"
        env_filename.write_text(out)


def generate_pip_requirements(deps, opt_deps):
    """
    Generate pip requirements files(s).

    Parameters
    ----------
    deps : list
        List of core dependencies.
    opt_deps : dict
        Dictionary of optional dependencies.
    """
    # Define template paths
    req_template_file = template_dir / "requirements.tmpl"
    template = Template(
        req_template_file.read_text("utf-8"),
        keep_trailing_newline=True,
    )

    # CORE dependencies
    deps_string = underline("CORE dependencies")
    deps_string += "\n".join(deps)
    out = template.render(dependencies=deps_string)
    req_filename = repo_path / "requirements" / "requirements.txt"
    req_filename.write_text(out)

    # OPTIONAL dependencies

    deps_string = underline("CORE dependencies")
    deps_string += "-r requirements.txt\n"

    for opt in opt_deps:
        if opt in [
            "build",
        ]:
            continue  # bypass this for pip
        opt_deps_string = underline(f"{opt.upper()} dependencies")
        opt_deps_string += "\n".join(opt_deps[opt])
        out = template.render(
            dependencies=deps_string,
            optional_dependencies=opt_deps_string,
        )
        req_filename = repo_path / "requirements" / f"requirements_{opt}.txt"
        req_filename.write_text(out)


def main():
    """
    Main function to generate package configuration files.
    """
    # Load pyproject.toml
    pyproject_file = repo_path / "pyproject.toml"
    pyproject = toml.load(pyproject_file)

    # Get dependencies
    deps = pyproject["project"]["dependencies"]

    # Get optional dependencies
    opt_deps = pyproject["project"].get("optional-dependencies", {})

    # Generate requirements files for each category
    generate_pip_requirements(deps, opt_deps)

    # Generate environment files
    generate_conda_environments(deps, opt_deps)

    # Return success
    return 0


if __name__ == "__main__":
    import sys

    sys.exit(main())<|MERGE_RESOLUTION|>--- conflicted
+++ resolved
@@ -84,16 +84,6 @@
     package = (
         package[0]
         if len(package) < 2
-<<<<<<< HEAD
-        else package[0]
-        + " # "
-        + package[1]
-        .strip()
-        .replace("python_version", "python")
-        .replace("'", "")
-        .replace('"', "")
-        .replace(" ", "")
-=======
         else (
             package[0]
             + " # "
@@ -104,7 +94,6 @@
             .replace('"', "")
             .replace(" ", "")
         )
->>>>>>> 4697a9e9
     )
 
     # Handle version comparisons
