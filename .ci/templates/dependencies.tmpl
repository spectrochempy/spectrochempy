{#-
---------------------------------------------------------------------------------------
DEPENDENCIES template
---------------------------------------------------------------------------------------
Change SpectroChemPy project dependencies here only.

requirements[_dev][_test].text, environment[_dev][_test].yml and .conda/meta.yaml will
be created or updated accordingly
#}
    # specific dependencies
    - brukeropusreader
    - quaternion

    # dependencies for the core package
    - colorama
    - dill
    - docrep
    - ipython
    - jinja2
    - matplotlib>=3.8
    - numpy
    - numpydoc>=1.2
    - osqp
    - packaging
    - pint>=0.24
    - requests
    - scipy
    - traitlets
    - tzlocal
    - scikit-learn
    - xlrd
    - pyyaml
    - cffconvert

    # dependencies needed mainly for install and a bit more ...
    - setuptools
    - setuptools_scm
    - git

{%- if TEST %}

    # TEST dependencies
    # ----------------
    - coverage
    - pytest
    - pytest-doctestplus
    - pytest-flake8
    - pytest-mock
    - pyfakefs
    - pep8-naming
    - xarray
<<<<<<< HEAD
=======
    - ipywidgets=8.0.4
    - ipympl
    - jupyterlab
    - jupyterlab_widgets
    - jupyter_events=0.6.3
    - jupyter_server
    - pyzmq=25.1.2
    - nodejs
    - widgetsnbextension=4.0.5
>>>>>>> d531840c
{%- endif %}
{%- if DEV %}

    # DEV dependencies
    # ----------------
    # From here, the dependencies are essentially for development.
    # They should not be necessary for the user of  spectrochempy.
    - anaconda-client
    - black
    - boa
    - conda-build
    - conda-verify
    - isort
    - json5
    - jupytext
    - jupyter_sphinx
    - mamba
    - nbconvert=7.16.1
    - nbsphinx
    - numpydoc>=1.2
    - pandoc=2.19
    - pypandoc
    - pre-commit
    - scikit-image
    - sphinx=5.3
    - sphinx-copybutton
    - sphinx-gallery=0.13
    - sphinx_rtd_theme=1.2
    - sphinxcontrib-bibtex
<<<<<<< HEAD
{%- endif %}
=======
    - ipywidgets=8.0.4
    - ipympl
    - jupyterlab
    - jupyterlab_widgets
    - jupyter_events=0.6.3
    - jupyter_server
    - pyzmq=25.1.2
    - nodejs
    - widgetsnbextension=4.0.5
{%- endif %}
{%- if CANTERA %}

    # CANTERA dependencies
    # --------------------
    - cantera
{%- endif %}

    # PIP dependencies
    # ----------------
    #- pip
    #    - cffconvert@git+https://github.com/citation-file-format/cffconvert@main
>>>>>>> d531840c
<|MERGE_RESOLUTION|>--- conflicted
+++ resolved
@@ -49,18 +49,6 @@
     - pyfakefs
     - pep8-naming
     - xarray
-<<<<<<< HEAD
-=======
-    - ipywidgets=8.0.4
-    - ipympl
-    - jupyterlab
-    - jupyterlab_widgets
-    - jupyter_events=0.6.3
-    - jupyter_server
-    - pyzmq=25.1.2
-    - nodejs
-    - widgetsnbextension=4.0.5
->>>>>>> d531840c
 {%- endif %}
 {%- if DEV %}
 
@@ -90,28 +78,10 @@
     - sphinx-gallery=0.13
     - sphinx_rtd_theme=1.2
     - sphinxcontrib-bibtex
-<<<<<<< HEAD
-{%- endif %}
-=======
-    - ipywidgets=8.0.4
-    - ipympl
-    - jupyterlab
-    - jupyterlab_widgets
-    - jupyter_events=0.6.3
-    - jupyter_server
-    - pyzmq=25.1.2
-    - nodejs
-    - widgetsnbextension=4.0.5
 {%- endif %}
 {%- if CANTERA %}
 
     # CANTERA dependencies
     # --------------------
     - cantera
-{%- endif %}
-
-    # PIP dependencies
-    # ----------------
-    #- pip
-    #    - cffconvert@git+https://github.com/citation-file-format/cffconvert@main
->>>>>>> d531840c
+{%- endif %}