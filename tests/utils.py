--- conflicted
+++ resolved
@@ -64,10 +64,7 @@
                            assert_array_almost_equal,
                            assert_approx_equal)
 from matplotlib.testing.compare import calculate_rms, ImageComparisonFailure
-<<<<<<< HEAD
 import matplotlib.pyplot as plt
-=======
->>>>>>> 31d3b601
 
 from spectrochempy.utils import SpectroChemPyWarning, \
     SpectroChemPyDeprecationWarning, is_sequence
@@ -223,7 +220,6 @@
 # -----------------------------------------------------------------------------
 # Testing examples and notebooks in docs
 # -----------------------------------------------------------------------------
-<<<<<<< HEAD
 
 # .............................................................................
 def notebook_run(path):
@@ -236,15 +232,6 @@
      results : (parsed nb object, execution errors)
 
     """
-=======
-
-# .............................................................................
-def notebook_run(path):
-    """
-    Execute a notebook via nbconvert and collect output.
-    :returns (parsed nb object, execution errors)
-    """
->>>>>>> 31d3b601
     kernel_name = 'python%d' % sys.version_info[0]
     this_file_directory = os.path.dirname(__file__)
     errors = []
@@ -343,15 +330,9 @@
 
     except ValueError as e:
         rms = sim = -1
-<<<<<<< HEAD
 
     return sim, rms
 
-=======
-
-    return sim, rms
-
->>>>>>> 31d3b601
 # .............................................................................
 def image_comparison(reference=None, extension=None, tol=1e-6,
                      force_creation=False, **kws):
@@ -392,7 +373,6 @@
 
     if not extension:
         extension = 'png'
-<<<<<<< HEAD
 
     if not is_sequence(reference):
         reference = list(reference)
@@ -410,28 +390,6 @@
 
     def make_image_comparison(func):
 
-        import tempfile
-
-        @functools.wraps(func)
-=======
-
-    if not is_sequence(reference):
-        reference = list(reference)
-
-    figures = os.path.join(scpdata, "figures")
-    os.makedirs(figures, exist_ok=True)
-
-    # check the existence of the file if force creation is False
-    for ref in reference:
-        filename = os.path.join(figures, '{}.{}'.format(ref,extension))
-        if not os.path.exists(filename) and not force_creation:
-            raise ValueError('One or more reference file do not exist.'
-                             'Creation can be force from the generated'
-                             'figure, by setting force_creation flag to True')
-
-    def make_image_comparison(func):
-
->>>>>>> 31d3b601
         def wrapper(*args, **kwargs):
 
             # get the nums of the already existing figures
@@ -465,13 +423,6 @@
                                        '{}.{}'.format(ref,extension))
                 filetemp = os.path.join(figures,
                                         '~temp{}.{}'.format(fignum, extension))
-<<<<<<< HEAD
-
-                fd, tmpfile = tempfile.mkstemp(suffix='-spectrochempy.tmp')
-                os.close(fd)
-
-=======
->>>>>>> 31d3b601
                 fig = plt.figure(fignum)
 
                 if force_creation :
@@ -480,11 +431,7 @@
 
                 fig.savefig(filetemp)
 
-<<<<<<< HEAD
-                sim, rms = 1.0, 0.0
-=======
                 res, rms = 1.0, 0.0
->>>>>>> 31d3b601
                 if not force_creation:
                     # we do not need to loose time
                     # if we have jsut created the figure
