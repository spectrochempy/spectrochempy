--- conflicted
+++ resolved
@@ -8,7 +8,7 @@
 This module implements the MCRALS class.
 """
 
-__all__ = ["MCRALS", "_unimodal_1D"]
+__all__ = ["MCRALS"]
 
 __dataset_methods__ = []
 
@@ -45,10 +45,6 @@
 
     Other Parameters
     ----------------
-<<<<<<< HEAD
-=======
-
->>>>>>> 4a542802
     tol : float, optional, default 0.1
         Convergence criterion on the change of residuals (percent change of standard deviation of residuals).
 
