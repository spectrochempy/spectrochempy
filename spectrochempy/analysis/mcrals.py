# -*- coding: utf-8 -*-
# ======================================================================================
# Copyright (©) 2015-2023 LCS - Laboratoire Catalyse et Spectrochimie, Caen, France.
# CeCILL-B FREE SOFTWARE LICENSE AGREEMENT
# See full LICENSE agreement in the root directory.
# ======================================================================================
"""
This module implements the MCRALS class.
"""

# DEVNOTE:
# API methods accessible as  scp.method or scp.class must be defined in __all__
# Configurable class (which requires a configuration file)
# must be declared in __configurable__

__all__ = ["MCRALS"]
__configurables__ = ["MCRALS"]

import base64
import logging
import warnings

import dill
import numpy as np
import scipy
import traitlets as tr
from sklearn import decomposition

from spectrochempy.analysis._base import (
    DecompositionAnalysis,
    NotFittedError,
    _wrap_ndarray_output_to_nddataset,
)
from spectrochempy.core import info_
from spectrochempy.extern.traittypes import Array
from spectrochempy.utils.decorators import deprecated, signature_has_configurable_traits
from spectrochempy.utils.docstrings import _docstring


# DEVNOTE:
# the following decorator allow to correct signature and docs of traitlets.HasTraits
# derived class
@signature_has_configurable_traits
class MCRALS(DecompositionAnalysis):
    _docstring.delete_params("DecompositionAnalysis.see_also", "MCRALS")

    __doc__ = _docstring.dedent(
        """
    Multivariate Curve Resolution Alternating Least Squares (MCRALS).

    :term:`MCR-ALS` ( ``Multivariate Curve Resolution Alternating Least Squares`` )
    resolve's a set (or several sets) of spectra :math:`X` of an evolving mixture
    (or a set of mixtures) into the spectra :math:`S^t` of "pure" species and their
    concentration profiles :math:`C` .

    In terms of matrix equation:

    .. math:: X = C.S^t + E

    where :math:`E` is the matrix of residuals.

    Parameters
    ----------
    %(AnalysisConfigurable.parameters)s

    See Also
    --------
    %(DecompositionAnalysis.see_also.no_MCRALS)s
    """
    )

    # Developer notes
    # ----------------
    # Private traits with internal validation (see Traitlets library for more
    # information)
    # Notice that variable not defined this way lack this type validation, so they are
    # more prone to errors.

    # ----------------------------------------------------------------------------------
    # Configuration parameters
    # They will be written in a file from which the default can be modified)
    # Obviously, the parameters can also be modified at runtime as usual by assignment.
    # ----------------------------------------------------------------------------------

    tol = tr.Float(
        0.1,
        help=(
            "Convergence criterion on the change of residuals (percent change of "
            "standard deviation of residuals)."
        ),
    ).tag(config=True)

    max_iter = tr.Integer(50, help="Maximum number of :term:`ALS` iteration.").tag(
        config=True
    )

    maxdiv = tr.Integer(
        5, help="Maximum number of successive non-converging iterations."
    ).tag(config=True)

    solverConc = tr.Enum(
        ["lstsq", "nnls", "pnnls"],
        default_value="lstsq",
        help=(
            """
              Solver used to solve :math:`C @ S^t = X` for :math:`C`\ .

              - ``'lstsq'`` (default) : uses ordinary least squares with `~numpy.linalg.lstsq`
              - ``'nnls'``\ : Non-negative least squares (`~scipy.optimize.nnls`\ ) are applied sequentially on all
              profiles
              - ``'pnnls'``\ : non-negative least squares (`~scipy.optimize.nnls`\ ) are applied on profiles indicated in
              ``'nonnegConc'`` and ordinary least squares on other profiles.
            """
        ),
    ).tag(config=True)

    nonnegConc = tr.Union(
        (tr.Enum(["all"]), tr.List()),
        default_value="all",
        help=(
            """
            Non-negativity constraint on concentrations.

            - ``'all'`` (default) : all concentrations profiles are considered non-negative.
            - list of indexes : the corresponding profiles are considered non-negative, not the otherrs.
            For instance ``[0, 2]`` indicates that profile \#0 and \#2 are non-negative while profile
\#1 *can* be negative.
            - ``[]`` : all profiles can be negative.
            """
        ),
    ).tag(config=True)

    unimodConc = tr.Union(
        (tr.Enum(["all"]), tr.List()),
        default_value="all",
        help="""
             Unimodality constraint on concentrations.

             * `'all'` : all concentrations profiles are considered unimodal.

             * array of indexes : the corresponding profiles are considered unimodal, not the others. For instance
             ``[0, 2]`` indicates that profile ``#0`` and ``#2`` are unimodal while profile ``#1`` *can* be multimodal.

             * ``[]`` : all profiles can be multimodal.
            """,
    ).tag(config=True)

    unimodConcMod = tr.Enum(
        ["strict", "smooth"],
        default_value="strict",
        help="""
        The method used to enforce :term:`unimodality`.

        * `'strict'`\ : values deviating from :term:`unimodality` are reset to the value of the previous point.

        * ``'smooth'``\ : both values (deviating point and previous point) are modified to avoid steps in the concentration
profile.
        """,
    ).tag(config=True)

    unimodConcTol = tr.Float(
        default_value=1.1,
        help="""
        Tolerance parameter for :term:`unimodality`\ .

        Correction is applied only if:

* ``C[i,j] > C[i-1,j] * unimodTol`` on the decreasing branch of profile ``#j``\ ,
* ``C[i,j] < C[i-1,j] * unimodTol`` on the increasing branch of profile ``#j``\ .""",
    ).tag(config=True)

    monoDecConc = tr.List(
        default_value=[],
        help="""Monotonic decrease constraint on concentrations.

        * `[]` : no constraint is applied.

        * array of indexes : the corresponding profiles are considered do decrease monotonically, not the
others. For instance ``[0, 2]`` indicates that profile ``#0`` and ``#2`` are decreasing
while profile ``#1`` *can* increase.""",
    ).tag(config=True)

    monoDecTol = tr.Float(
        default_value=1.1,
        help="""Tolerance parameter for monotonic decrease.

        Correction is applied only if: ``C[i,j] > C[i-1,j] * unimodTol``  along profile ``#j``\ .""",
    ).tag(config=True)

    monoIncConc = tr.List(
        default_value=[],
        help="""Monotonic increase constraint on concentrations.

        * `[]` : no constraint is applied.

        * array of indexes : the corresponding profiles are considered to increase monotonically, not the
others. For instance ``[0, 2]`` indicates that profile ``#0`` and ``#2`` are increasing
while profile ``#1`` *can* decrease.""",
    ).tag(config=True)

    monoIncTol = tr.Float(
        default_value=1.1,
        help="""Tolerance parameter for monotonic decrease.

        Correction is applied only if: ``C[i,j] < C[i-1,j] * unimodTol`` along profile ``#j``\ .""",
    ).tag(config=True)

    unimodConc = tr.Union(
        (tr.Enum(["all"]), tr.List()),
        default_value="all",
        help=(
            """
            Unimodality constraint on concentrations.

            * ``'all'`` (default) : all concentrations profiles are considered unimodal.

            * array of indexes : the corresponding profiles are considered unimodal, not the others.
For instance ``[0, 2]`` indicates that profile ``#0`` and ``#2`` are unimodal while
profile ``#1`` *can* be multimodal.

            * ``[]``\ : all profiles can be multimodal.
            """
        ),
    ).tag(config=True)

    closureConc = tr.Union(
        (tr.Enum(["all"]), tr.List()),
        default_value=[],
        help="""
        Defines the concentration profiles subjected to closure constraint.

        * ``[]``\ : no constraint is applied.

        * ``'all'`` : all profile are constrained so that their weighted sum equals the `closureTarget`

        * `list` of indexes : the corresponding profiles are constrained so that their weighted sum equals `closureTarget`\ .
        """,
    ).tag(config=True)

    closureTarget = tr.Union(
        (tr.Enum(["default"]), Array()),
        default_value="default",
        help="""
        The value of the sum of concentrations profiles subjected to closure.

        * ``'default'``\ : the total concentration is set to ``1.0`` for all observations.

        * an array of size `n_observations` : the values of concentration for each observation. Hence,
``np.ones(X.shape[0])`` would be equivalent to ``'default'``\ .""",
    ).tag(config=True)

    closureMethod = tr.Enum(
        ["scaling", "constantSum"],
        default_value="scaling",
        help="""
        The method used to enforce :term:`closure` (:cite:t:`omidikia:2018`).

        * ``'scaling'`` recompute the concentration profiles using least squares:

        .. math::

                C \leftarrow C \cdot \\textrm{diag}\left(C^+ c_t\\right)

        where :math:`c_t` is the vector given by `closureTarget` and :math:`C^+`
is the pseudo inverse of `C`.

        * ``'constantSum'`` normalize the sum of concentration profiles to `closureTarget`\ :.
        """,
    ).tag(config=True)

    hardConc = tr.List(
        default_value=[],
        help="""
        Defines hard constraints on the concentration profiles.

        * ``[]``\ : no constraint is applied.

        * array of indexes : the corresponding profiles will set by `getC`\ .
        """,
    ).tag(config=True)

    getConc = tr.Union(
        (tr.Callable(), tr.Unicode()),
        default_value=None,
        allow_none=True,
        help="""
        An external function that will provide ``len(hardConc)`` concentration profiles.

        It should be using one of the following syntax:

        * ``getConc(Ccurr, *argsGetConc, **kwargsGetConc) -> hardC``
        * ``getConc(Ccurr, *argsGetConc, **kwargsGetConc) -> hardC, newArgsGetConc``
        * ``getConc(Ccurr, *argsGetConc, **kwargsGetConc) -> hardC, newArgsGetConc, extraOutputGetConc``

        where :
        * ``Ccurr`` is the current `C` dataset,
        * ``\*argsGetConc`` are the parameters needed to completely specify the function.
        * `hardC` is a `~numpy.ndarray` or `NDDataset` of shape ``n_observations, len(hardConc)``\ ,
        *``newArgsGetConc`` are the updated parameters for the next iteration (can be None),
        * `extraOutputGetConc`` can be any other relevant output to be kept in `extraOutputGetConc` attribute,
a list of ``extraOutputGetConc`` at each MCR ALS iterations.

        .. note::
            ``getConc`` can be also a serialized function created using dill and base64 python libraries.
Normally not used directly, it is here for internal process.""",
    ).tag(config=True)

    argsGetConc = tr.Tuple(
        default_value=(),
        help="Supplementary positional arguments passed to the external function.",
    ).tag(config=True)

    kwargsGetConc = tr.Dict(
        default_value={},
        help="Supplementary keyword arguments passed to the external function.",
    ).tag(config=True)

    hardC_to_C_idx = tr.Union(
        (tr.Enum(["default"]), tr.List()),
        default_value="default",
        help="""
        Correspondence between the indexes of the columns of `hardC` and of the `C` matrix.

        * `"default"': the columns of `hardC` correspond to thos of `C`. This is equivalent to
:code:`range(len(hardConc))`

        * ``list`` of indices or of ``None``. For instance ``[1, None, 0]`` indicates that the first profile
        in `hardC` (index ``O``\) corresponds to the second profile of `C` (index ``1``\ ).
       """,
    ).tag(config=True)

    solverSpec = tr.Enum(
        ["lstsq", "nnls", "pnnls"],
        default_value="lstsq",
        help="""
            Solver used to solve  :math:`C S^t = X` for :math:`S^t`\ .

            * ``'lstsq'`` (default) : uses ordinary least squares with `~numpy.linalg.lstsq`

            * ``'nnls'``\ : Non-negative least squares (`~scipy.optimize.nnls`\ ) are applied sequentially on all
profiles

            * ``'pnnls'``\ : non-negative least squares (`~scipy.optimize.nnls`\ ) are applied on profiles indicated in
``'nonnegConc'`` and ordinary least squares on other profiles.
            """,
    ).tag(config=True)

    nonnegSpec = tr.Union(
        (tr.Enum(["all"]), tr.List()),
        default_value="all",
        help="""
            Non-negativity constraint on spectra.

            * ``'all'`` (default) : all profiles are considered non-negative.

            * list of indexes : the corresponding profiles are considered non-negative, not the others.
For instance ``[0, 2]`` indicates that profile \#0 and \#2 are non-negative while profile
\#1 *can* be negative.

            * ``[]`` : all profiles can be negative.
            """,
    ).tag(config=True)

    normSpec = tr.Enum(
        [None, "euclid", "max"],
        default_value=None,
        help="""
        Defines whether the spectral profiles should be normalized.

        * ``None`` no normalization is applied.
        * ``"euclid"`` : spectra are normalized with respect to their total area,
        * ``"max"``\ : spectra are normalized with respect to their maximum value.
        """,
    ).tag(config=True)

    unimodSpec = tr.Union(
        (tr.Enum(["all"]), tr.List()),
        default_value=[],
        help="""
        Unimodality constraint on Spectra.

        .. role:: python(code)
            :language: python

        * `[]` : all profiles can be multimodal.
        * ``'all'`` : all profiles are unimodal (equivalent to :python:`range(n_components)`).
        * array of indexes : the corresponding profiles are considered unimodal, not the others.
For instance ``[0, 2]`` indicates that profile ``#0`` and ``#2`` are unimodal while profile
``#1`` *can* be multimodal.
        """,
    ).tag(config=True)

    unimodSpecMod = tr.Enum(
        ["strict", "smooth"],
        default_value="strict",
        help="""
        Method used to apply unimodality.

        * `"strict"`: values deviating from unimodality are reset to the value of the previous point.
        * ``"smooth"`` : both values (deviating point and previous point) are modified to avoid steps in the
concentration profile.
        """,
    ).tag(config=True)

    unimodSpecTol = tr.Float(
        default_value=1.1,
        help="""
        Tolerance parameter for unimodality.

        Correction is applied only if the deviating point ``St[j,i]`` is larger than
``St[j, i-1] * unimodSpecTol`` on the decreasing branch of profile ``#j``\ , or
lower than ``St[j, i-1] * unimodTol`` on the increasing branch of profile  ``#j``\ .
        """,
    ).tag(config=True)

    hardSpec = tr.List(
        default_value=[],
        help="""
        Defines hard constraints on the spectral profiles.

        * ``[]`` : no constraint is applied.
        * array of indexes : the corresponding profiles will set by `getSt`\ .
        """,
    ).tag(config=True)

    getSpec = tr.Union(
        (tr.Callable(), tr.Unicode()),
        default_value=None,
        allow_none=True,
        help="""
        An external function that will provide ``len(hardSpec)`` concentration profiles.

        It should be using one of the following syntax:

        * ``getSpec(Stcurr, *argsGetSpec, **kwargsGetSpec) -> hardSt``
        * ``getSpec(Stcurr, *argsGetSpec, **kwargsGetSpec) -> hardSt, newArgsGetSpec``
        * ``getSpec(Stcurr, *argsGetSpec, **kwargsGetSpec) -> hardSt, newArgsGetSpec, extraOutputGetSpec``

        where:
        * ``Stcurr`` is the current `St` dataset,
        * ``\*argsGetSpec`` are the parameters needed to completely specify the function.
        * `hardSt` is a `~numpy.ndarray` or `NDDataset` of shape ``(n_observations, len(hardSpec)``\ ,
        * ``newArgsGetSpec`` are the updated parameters for the next iteration (can be None),
        * ``extraOutputGetSpec`` can be any other relevant output to be kept in `extraOutputGetSpec` attribute,
a list of ``extraOutputGetSpec`` at each iterations.

        .. note::
            ``getSpec`` can be also a serialized function created using dill and base64 python libraries.
Normally not used directly, it is here for internal process.""",
    ).tag(config=True)

    argsGetSpec = tr.Tuple(
        default_value=(),
        help="Supplementary positional arguments passed to the external function.",
    ).tag(config=True)

    kwargsGetSpec = tr.Dict(
        default_value={},
        help="Supplementary keyword arguments passed to the external function.",
    ).tag(config=True)

    hardSt_to_St_idx = tr.Union(
        (tr.Enum(["default"]), tr.List()),
        default_value="default",
        help="""
        Indicates the correspondence between the indexes of the lines of `hardSt` and of the `St` matrix.
``[1, None, 0]`` indicates that the first profile in `hardSt` (index ``O`` ) corresponds to the second
profile of `St` (index ``1``\ ).

        .. role:: python(code)
            :language: python

        * `"default"': the lines of `hardSt` correspond to those of `St`. This is equivalent to
:python:`range(len(hardSpec))`.
        """,
    ).tag(config=True)

    # ----------------------------------------------------------------------------------
    # Initialization
    # ----------------------------------------------------------------------------------
    def __init__(
        self,
        *args,
        log_level=logging.WARNING,
        warm_start=False,
        **kwargs,
    ):
        if len(args) > 0:
            raise ValueError(
                "Passing arguments such as MCRALS(X , profile) "
                "is now deprecated. "
                "Instead, use MCRAL() followed by MCRALS.fit(X , profile). "
                "See the documentation and examples"
            )

        # warn about deprecation
        # ----------------------
        # We use pop to remove the deprecated argument before processing the rest
        # TODO: These arguments should be removed in version 0.6 probably

        # verbose
        if "verbose" in kwargs:
            deprecated("verbose", replace="log_level='INFO'", removed="0.6.5")
            verbose = kwargs.pop("verbose")
            if verbose:
                log_level = "INFO"

        # unimodTol deprecation
        if "unimodTol" in kwargs:
            deprecated("unimodTol", replace="unimodConcTol", removed="0.6.5")
            kwargs["unimodConcTol"] = kwargs.pop("unimodTol")

        # unimodMod deprecation
        if "unimodMod" in kwargs:
            deprecated("unimodMod", replace="unimodConcMod", removed="0.6.5")
            kwargs["unimodConcMod"] = kwargs.pop("unimodMod")

        # call the super class for initialisation
        super().__init__(
            log_level=log_level,
            warm_start=warm_start,
            **kwargs,
        )

        # deal with the callable that may have been serialized
        if self.getConc is not None and isinstance(self.getConc, str):
            self.getConc = dill.loads(base64.b64decode(self.getConc))
        if self.getSpec is not None and isinstance(self.getSpec, str):
            self.getSpec = dill.loads(base64.b64decode(self.getSpec))

    # ----------------------------------------------------------------------------------
    # Private methods
    # ----------------------------------------------------------------------------------

    def _solve_C(self, St):
        if self.solverConc == "lstsq":
            return _lstsq(St.T, self._X.data.T).T
        elif self.solverConc == "nnls":
            return _nnls(St.T, self._X.data.T).T
        elif self.solverConc == "pnnls":
            return _pnnls(St.T, self._X.data.T, nonneg=self.nonnegConc).T

    def _solve_St(self, C):
        if self.solverSpec == "lstsq":
            return _lstsq(C, self._X.data)
        elif self.solverSpec == "nnls":
            return _nnls(C, self._X.data)
        elif self.solverSpec == "pnnls":
            return _pnnls(C, self._X.data, nonneg=self.nonnegSpec)

    def _guess_profile(self, profile):
        """
        Set or guess an initial profile.

        Parameters
        ----------
        profile : np.ndarray
            Initial guess for the concentration or spectra profile.
        """
        if self._X_is_missing:
            return

        # check the dimensions compatibility
        # As the dimension of profile should match the initial shape
        # of X we use self._X_shape not self._X.shape (because for this masked columns
        # or rows have already been removed.
        if (self._X_shape[1] != profile.shape[1]) and (
            self._X_shape[0] != profile.shape[0]
        ):
            raise ValueError(
                f"None of the dimensions of the given profile "
                f"[{profile.shape}] correspond to any of those "
                f"of X [{self._X_shape}]."
            )

        # mask info
        if np.any(self._X_mask):
            masked_rows, masked_columns = self._get_masked_rc(self._X_mask)

        # make the profile
        if profile.shape[0] == self._X_shape[0]:
            # this should be a concentration profile.
            C = profile.copy()
            self._n_components = C.shape[1]
            info_(
                f"Concentration profile initialized with {self._n_components} components"
            )

            # compute initial spectra (using X eventually masked)
            St = self._solve_St(C)
            info_("Initial spectra profile computed")
            # if everything went well here, C and St are set, we return
            # after having removed the eventual C mask!
            if np.any(self._X_mask):
                C = C[~masked_rows]
            return C, St

        else:  # necessarily: profile.shape[1] == profile.shape[0]
            St = profile.copy()
            self._n_components = St.shape[0]
            info_(f"Spectra profile initialized with {self._n_components} components")

            # compute initial spectra
            C = self._solve_C(St)
            info_("Initial concentration profile computed")
            # if everything went well here, C and St are set, we return
            # after having removed the eventual St mask!
            if np.any(self._X_mask):
                St = St[:, ~masked_columns]
            # update the number of components

            return C, St

    @_wrap_ndarray_output_to_nddataset(units=None, title=None, typex="components")
    def _C_2_NDDataset(self, C):
        # getconc takes the C NDDataset as first argument (to take advantage
        # of useful metadata). But the current C in fit method is a ndarray (without
        # the masked rows and colums, nor the coord information: this
        # function will create the corresponding dataset
        return C

    @_wrap_ndarray_output_to_nddataset(units=None, title=None, typey="components")
    def _St_2_NDDataset(self, St):
        # getconc takes the C NDDataset as first argument (to take advantage
        # of useful metadata). The current St in fit method is a ndarray (without
        # the masked rows and columns, nor the coord information: this
        # function will create the corresponding dataset
        return St

    # ----------------------------------------------------------------------------------
    # Private validation methods and default getter
    # ----------------------------------------------------------------------------------
    @tr.validate("nonnegConc")
    def _validate_nonnegConc(self, proposal):
        if self._X_is_missing:
            return proposal.value
        nonnegConc = proposal.value
        if not self._n_components:  # not initialized or 0
            return nonnegConc
        if nonnegConc == "all":
            nonnegConc = np.arange(
                self._n_components
            ).tolist()  # IMPORTANT! .tolist, not list()
            # to get integer type not int64 which are not compatible with the setting
        elif np.any(nonnegConc) and (
            len(nonnegConc) > self._n_components
            or max(nonnegConc) + 1 > self._n_components
        ):  # note that we use np.any(nnonnegConc) instead of nnonnegConc != []
            # due to a deprecation warning from traitlets.
            raise ValueError(
                f"The profile has only {self._n_components} species, please check "
                f"the `nonnegConc` configuration (value:{nonnegConc})"
            )
        return nonnegConc

    @tr.validate("unimodConc")
    def _validate_unimodConc(self, proposal):
        if self._X_is_missing:
            return proposal.value
        unimodConc = proposal.value
        if not self._n_components:  # not initialized or 0
            return unimodConc
        if unimodConc == "all":
            unimodConc = np.arange(self._n_components).tolist()
        elif np.any(unimodConc) and (
            len(unimodConc) > self._n_components
            or max(unimodConc) + 1 > self._n_components
        ):
            raise ValueError(
                f"The profile has only {self._n_components} species, please check the "
                f"`unimodConc` configuration (value:{unimodConc})"
            )
        return unimodConc

    @tr.validate("closureConc")
    def _validate_closureConc(self, proposal):
        if self._X_is_missing:
            return proposal.value
        closureConc = proposal.value
        if closureConc == "all":
            closureConc = np.arange(self._n_components)
        elif len(closureConc) > self._n_components:
            raise ValueError(
                f"The model contains only {self._n_components} components, please check "
                f"the 'closureConc' configuration (value:{closureConc})"
            )
        return closureConc

    @tr.validate("closureTarget")
    def _validate_closureTarget(self, proposal):
        if self._X_is_missing:
            return proposal.value
        closureTarget = proposal.value
        ny = self.X.shape[0]
        if closureTarget == "default":
            closureTarget = np.ones(ny)
        elif len(closureTarget) != ny:
            raise ValueError(
                f"The data contain only {ny} observations, please check "
                f"the 'closureTarget' configuration (value:{closureTarget})"
            )
        return closureTarget

    @tr.validate("hardC_to_C_idx")
    def _validate_hardC_to_C_idx(self, proposal):
        if self._X_is_missing:
            return proposal.value
        hardC_to_C_idx = proposal.value
        if not self._n_components:  # not initialized or 0
            return hardC_to_C_idx
        if hardC_to_C_idx == "default":
            hardC_to_C_idx = np.arange(self._n_components).tolist()
        elif (
            len(hardC_to_C_idx) > self._n_components
            or max(hardC_to_C_idx) + 1 > self._n_components
        ):
            raise ValueError(
                f"The profile has only {self._n_components} species, please check "
                f"the `hardC_to_C_idx`  configuration (value:{hardC_to_C_idx})"
            )
        return hardC_to_C_idx

    @tr.validate("nonnegSpec")
    def _validate_nonnegSpec(self, proposal):
        if self._X_is_missing:
            return proposal.value
        nonnegSpec = proposal.value
        if not self._n_components:  # not initialized or 0
            return nonnegSpec
        if nonnegSpec == "all":
            nonnegSpec = np.arange(self._n_components).tolist()
        elif np.any(nonnegSpec) and (
            len(nonnegSpec) > self._n_components
            or max(nonnegSpec) + 1 > self._n_components
        ):
            raise ValueError(
                f"The profile has only {self._n_components} species, please check "
                f"the `nonnegSpec`configuration (value:{nonnegSpec})"
            )
        return nonnegSpec

    @tr.validate("unimodSpec")
    def _validate_unimodSpec(self, proposal):
        if self._X_is_missing:
            return proposal.value
        unimodSpec = proposal.value
        if not self._n_components:  # not initialized or 0
            return unimodSpec
        if unimodSpec == "all":
            unimodSpec = np.arange(self._n_components).tolist()
        elif np.any(unimodSpec) and (
            len(unimodSpec) > self._n_components
            or max(unimodSpec) + 1 > self._n_components
        ):
            raise ValueError(
                f"The profile has only {self._n_components} species, please check the "
                f"`unimodSpec`configuration"
            )
        return unimodSpec

    @tr.validate("hardSt_to_St_idx")
    def _validate_hardSt_to_St_idx(self, proposal):
        if self._X_is_missing:
            return proposal.value
        hardSt_to_St_idx = proposal.value
        if not self._n_components:  # not initialized or 0
            return hardSt_to_St_idx
        if hardSt_to_St_idx == "default":
            hardSt_to_St_idx = np.arange(self._n_components).tolist()
        elif (
            len(hardSt_to_St_idx) > self._n_components
            or max(hardSt_to_St_idx) + 1 > self._n_components
        ):
            raise ValueError(
                f"The profile has only {self._n_components} species, please check "
                f"the `hardSt_to_St_idx`  configuration (value:{hardSt_to_St_idx})"
            )
        return hardSt_to_St_idx

    @tr.observe("_n_components")
<<<<<<< HEAD
    # tiggered in _guess_profile
=======
>>>>>>> ffac086b
    def _n_components_change(self, change):
        if self._n_components > 0:
            # perform a validation of default configuration parameters
            # Indeed, if not forced here these parameters are validated only when they
            # are set explicitely.
            # Here is an ugly trick to force this validation. # TODO: better way?
            with warnings.catch_warnings():
                warnings.simplefilter(action="ignore", category=FutureWarning)
                self.closureTarget = self.closureTarget
                self.hardC_to_C_idx = self.hardC_to_C_idx
                self.hardSt_to_St_idx = self.hardSt_to_St_idx
                self.nonnegConc = self.nonnegConc
                self.nonnegSpec = self.nonnegSpec
                self.unimodConc = self.unimodConc
                self.unimodSpec = self.unimodSpec
                self.closureConc = self.closureConc

    @tr.default("_components")
    def _components_default(self):
        if self._fitted:
            # note: _outfit = (C, St, C_constrained, St_unconstrained, extraOutputGetConc, extraOutputGetSpec)
            return self._outfit[1]
        else:
            raise NotFittedError("The model was not yet fitted. Execute `fit` first!")

    # ----------------------------------------------------------------------------------
    # Private methods (overloading abstract classes)
    # ----------------------------------------------------------------------------------
    # To see all accessible members it is interesting to use the structure tab of
    # PyCharm
    @tr.observe("_Y")
    def _preprocess_as_Y_changed(self, change):
        # should be a tuple of profiles or only concentrations/spectra profiles
        profiles = change.new
        if isinstance(profiles, (list, tuple)):
            # we assume that the starting C and St are already computed
            # (for ex. from a previous run of fit)
            C, St = [item.data for item in profiles]
            self._n_components = C.shape[1]
            # eventually remove mask
            if np.any(self._X_mask):
                masked_rows, masked_columns = self._get_masked_rc(self._X_mask)
                St = St[:, ~masked_columns]
                C = C[~masked_rows]
        else:
            # not passed explicitly, try to guess.
            C, St = self._guess_profile(profiles.data)

        # we do a last validation
        shape = self._X.shape
        if shape[0] != C.shape[0]:
            # An error will be raised before if X is None.
            raise ValueError("The dimensions of C do not match those of X.")
        if shape[1] != St.shape[1]:
            # An error will be raised before if X is None.
            raise ValueError("The dimensions of St do not match those of X.")
        # return the list of C and St data
        # (with mask removed to fit the size of the _X data)
        self._Y_preprocessed = (C, St)

    def _fit(self, X, Y):
        # this method is called by the abstract class fit.
        # Input X is a np.ndarray
        # Y is a tuple of guessed profiles (each of them being np.ndarray)
        # So every computation below implies only numpy arrays, not NDDataset
        # as in previous versions

        C, St = Y
        ny, _ = X.shape
        n_components = self._n_components
        change = self.tol + 1
        stdev = X.std()
        niter = 0
        ndiv = 0

        info_("***           ALS optimisation log            ***")
        info_("#iter     RSE / PCA        RSE / Exp      %change")
        info_("-------------------------------------------------")

        # get sklearn PCA with same number of components for further comparison
        pca = decomposition.PCA(n_components=n_components)
        Xtransf = pca.fit_transform(X)
        Xpca = pca.inverse_transform(Xtransf)

        while change >= self.tol and niter < self.max_iter and ndiv < self.maxdiv:

            niter += 1

            # Compute C
            # ------------------------------------------
            C = self._solve_C(St)

            # Force non-negative concentration
            # ------------------------------------------
            if np.any(self.nonnegConc):
                C[:, self.nonnegConc] = C[:, self.nonnegConc].clip(min=0)

            # Force unimodal concentration
            # ------------------------------------------
            if np.any(self.unimodConc):
                C = _unimodal_2D(
                    C,
                    idxes=self.unimodConc,
                    axis=0,
                    tol=self.unimodConcTol,
                    mod=self.unimodConcMod,
                )

            # Force monotonic increase
            # ------------------------------------------
            if np.any(self.monoIncConc):
                for s in self.monoIncConc:
                    for curid in np.arange(ny - 1):
                        if C[curid + 1, s] < C[curid, s] / self.monoIncTol:
                            C[curid + 1, s] = C[curid, s]

            # Force monotonic decrease
            # ------------------------------------------
            if np.any(self.monoDecConc):
                for s in self.monoDecConc:
                    for curid in np.arange(ny - 1):
                        if C[curid + 1, s] > C[curid, s] * self.monoDecTol:
                            C[curid + 1, s] = C[curid, s]

            # Closure
            # ------------------------------------------
            if self.closureConc:
                if self.closureMethod == "scaling":
                    Q = _lstsq(C[:, self.closureConc], self.closureTarget.T)
                    C[:, self.closureConc] = np.dot(C[:, self.closureConc], np.diag(Q))
                elif self.closureMethod == "constantSum":
                    totalConc = np.sum(C[:, self.closureConc], axis=1)
                    C[:, self.closureConc] = (
                        C[:, self.closureConc]
                        * self.closureTarget[:, None]
                        / totalConc[:, None]
                    )

            # external concentration profiles
            # ------------------------------------------
            extraOutputGetConc = []
            if np.any(self.hardConc):
                _C = self._C_2_NDDataset(C)
                if self.kwargsGetConc != {} and self.argsGetConc != ():
                    output = self.getConc(_C, *self.argsGetConc, **self.kwargsGetConc)
                elif self.kwargsGetConc == {} and self.argsGetConc != ():
                    output = self.getConc(_C, *self.argsGetConc)
                elif self.kwargsGetConc != {} and self.argsGetConc == ():
                    output = self.getConc(_C, **self.kwargsGetConc)
                else:
                    output = self.getConc(_C)

                if isinstance(output, tuple):
                    fixedC = output[0]
                    self.argsGetConc = output[1]
                    if len(output) == 3:
                        extraOutputGetConc.append(output[2])
                    else:
                        fixedC = output
                else:
                    fixedC = output

                C[:, self.hardConc] = fixedC[:, self.hardC_to_C_idx]

            # stores C in C_constrained
            # ------------------------------------------
            C_constrained = C.copy()

            # Compute St taking into account non-negativity
            # --------------------------------------------
            St = self._solve_St(C)

            # stores St in St_unconstrained
            # ------------------------------------------
            St_unconstrained = St.copy()

            # Force unimodal spectra
            # ------------------------------------------
            if np.any(self.unimodSpec):
                St = _unimodal_2D(
                    St,
                    idxes=self.unimodSpec,
                    axis=1,
                    tol=self.unimodSpecTol,
                    mod=self.unimodSpecMod,
                )

            # External spectral profile
            # ------------------------------------------
            extraOutputGetSpec = []
            if np.any(self.hardSpec):
                _St = self._St_2_NDDataset(St)
                if self.kwargsGetSpec != {} and self.argsGetSpec != ():
                    output = self.getSpec(_St, *self.argsGetSpec, **self.kwargsGetSpec)
                elif self.kwargsGetSpec == {} and self.argsGetSpec != ():
                    output = self.getSpec(_St, *self.argsGetSpecc)
                elif self.kwargsGetSpec != {} and self.argsGetSpec == ():
                    output = self.getSpec(_St, **self.kwargsGetSpec)
                else:
                    output = self.getSpec(_St)

                if isinstance(output, tuple):
                    fixedSt = output[0].data
                    self.argsGetSpec = output[1]
                    if len(output) == 3:
                        extraOutputGetSpec.append(output[2])
                    else:
                        fixedSt = output.data
                else:
                    fixedSt = output.data

                St[self.hardSpec, :] = fixedSt[self.hardSt_to_St_idx, :]

            # recompute C for consistency
            # ------------------------------------------
            C = self._solve_C(St)

            # rescale spectra and concentrations
            # ------------------------------------------
            if self.normSpec == "max":
                alpha = np.max(St, axis=1).reshape(self._n_components, 1)
                St = St / alpha
                C = C * alpha.T
            elif self.normSpec == "euclid":
                alpha = np.linalg.norm(St, axis=1).reshape(self._n_components, 1)
                St = St / alpha
                C = C * alpha.T

            # compute residuals
            # ------------------------------------------
            Xhat = C @ St
            stdev2 = np.std(Xhat - X)
            change = 100 * (stdev2 - stdev) / stdev
            stdev = stdev2

            stdev_PCA = np.std(Xhat - Xpca)
            info_(
                f"{niter:3d}{' '*6}{stdev_PCA:10f}{' '*6}"
                f"{stdev2:10f}{' '*6}{change:10f}"
            )

            # check convergence
            # ------------------------------------------

            if change > 0:
                ndiv += 1
            else:
                ndiv = 0
                change = -change

            if change < self.tol:
                info_("converged !")

            if ndiv == self.maxdiv:
                info_(
                    f"Optimization not improved after {self.maxdiv} iterations"
                    f"... unconverged or 'tol' set too small ?"
                )
                info_("Stop ALS optimization.")

            if niter == self.max_iter:
                info_(
                    f"Convergence criterion ('tol') not reached after "
                    f"{ self.max_iter:d} iterations."
                )
                info_("Stop ALS optimization.")

        # return _fit results
        self._components = St
        _outfit = (
            C,
            St,
            C_constrained,
            St_unconstrained,
            extraOutputGetConc,
            extraOutputGetSpec,
        )
        return _outfit

    def _transform(self, X=None):
        # X is ignored for MCRALS
        return self._outfit[0]

    def _inverse_transform(self, X_transform=None):
        # X_transform is ignored for MCRALS
        return np.dot(self._transform(), self._components)

    def _get_components(self):
        return self._components

    # ----------------------------------------------------------------------------------
    # Public methods and properties
    # ----------------------------------------------------------------------------------
    @_docstring.dedent
    def fit(self, X, Y):
        """
        Fit the MCRALS model on an X dataset using initial concentration or spectra.

        Parameters
        ----------
        %(analysis_fit.parameters.X)s
        Y : :term:`array-like` or list of :term:`array-like`
            Initial concentration or spectra.

        Returns
        -------
        %(analysis_fit.returns)s

        See Also
        --------
        %(analysis_fit.see_also)s
        """
        return super().fit(X, Y)

    @_docstring.dedent
    def fit_transform(self, X, Y, **kwargs):
        """
        Fit the model with ``X`` and apply the dimensionality reduction on ``X``.

        Parameters
        ----------
        %(analysis_fit.parameters.X)s
        Y : :term:`array-like` or list of :term:`array-like`
            Initial concentration or spectra.
        %(kwargs)s

        Returns
        -------
        %(analysis_transform.returns)s

        Other Parameters
        ----------------
        %(analysis_transform.other_parameters)s
        """
        return super().fit_transform(X, Y, **kwargs)

    @_docstring.dedent
    def inverse_transform(self, X_transform=None, **kwargs):
        """
        Transform data back to its original space.

        In other words, return an input `X_original` whose reduce/transform would be X.

        Parameters
        ----------
        %(analysis_inverse_transform.parameters)s

        Returns
        -------
        `NDDataset`
            Dataset with shape (:term:`n_observations`\ , :term:`n_features`\ ).

        Other Parameters
        ----------------
        %(analysis_transform.other_parameters)s
        """
        return super().inverse_transform(X_transform, **kwargs)

    @property
    def C(self):
        """
        The final concentration profiles.
        """
        C = self.transform()
        C.name = "Pure concentration profile, mcs-als of " + self.X.name
        return C

    @property
    def St(self):
        """
        The final spectra profiles.
        """
        St = self.components
        St.name = "Pure spectra profile, mcs-als of " + self.X.name
        return St

    @property
    @_wrap_ndarray_output_to_nddataset(units=None, title=None, typex="components")
    def C_constrained(self):
        """
        The constrained concentration profiles, i.e. after applying the hard and soft constraints.
        """
        return self._outfit[2]

    @property
    @deprecated(replace="C_constrained")
    def C_hard(self):
        """
        Deprecated. Equivalent to `C_constrained`.
        """
        return self.C_constrained

    @property
    @_wrap_ndarray_output_to_nddataset(units=None, title=None, typey="components")
    def St_unconstrained(self):
        """
        The soft spectra profiles, obtained after solving :math:`C_{\textrm{constrained}} \cdot St = X` for
        :math:`St`\ .
        """
        return self._outfit[3]

    @property
    @deprecated(replace="St_unconstrained")
    def S_soft(self):
        """
        Deprecated. Equivalent to `C_constrained`.
        """
        return self.St_unconstrained

    @property
    def extraOutputGetConc(self):
        """
        The extra outputs of the external function used to get concentrations.
        """
        return self._outfit[4]

    @property
    def extraOutputGetSpec(self):
        """
        The extra outputs of the external function used to get spectra.
        """
        return self._outfit[5]


# --------------------------------------------------------------------------------------
# Utilities
# --------------------------------------------------------------------------------------

# LS solvers for W in the linear matrix equation X @ W = Y
def _lstsq(X, Y, rcond=None):
    # Least-squares solution to a linear matrix equation X @ W = Y
    # Return W
    W = np.linalg.lstsq(X, Y, rcond)[0]
    return W


def _nnls(X, Y, withres=False):
    # Non negative least-squares solution to a linear matrix equation X @ W = Y
    # Return W >= 0
    # TODO: look at may be faster algorithm: see: https://gist.github.com/vene/7224672
    nsamp, nfeat = X.shape
    nsamp, ntarg = Y.shape
    W = np.empty((nfeat, ntarg))
    residuals = 0
    for i in range(ntarg):
        Y_ = Y[:, i]
        W[:, i], res = scipy.optimize.nnls(X, Y_)
        residuals += res**2
    return (W, np.sqrt(residuals)) if withres else W


def _pnnls(X, Y, nonneg=[], withres=False):
    # Least-squares  solution to a linear matrix equation X @ W = Y
    # with partial nonnegativity (indicated by the nonneg list of targets)
    # Return W with eventually some column non negative.
    nsamp, nfeat = X.shape
    nsamp, ntarg = Y.shape
    W = np.empty((nfeat, ntarg))
    residuals = 0
    for i in range(ntarg):
        Y_ = Y[:, i]
        if i in nonneg:
            W[:, i], res = scipy.optimize.nnls(X, Y_)
        else:
            W[:, i], res = np.linalg.lstsq(X, Y_)[:2]
        residuals += res**2
    return (W, np.sqrt(residuals)) if withres else W


def _unimodal_2D(a, axis, idxes, tol, mod):
    # """Force unimodality on given lines or columnns od a 2D ndarray
    #
    # a: ndarray
    #
    # axis: int
    #     axis along which the correction is applied
    #
    # idxes: list of int
    #     indexes at which the correction is applied
    #
    # mod : str
    #     When set to `"strict"`\ , values deviating from unimodality are reset to the
    #     value of the previous point. When set to `"smooth"`\ , both values (deviating
    #     point and previous point) are modified to avoid "steps" in the profile.
    #
    # tol: float
    #     Tolerance parameter for unimodality. Correction is applied only if:
    #     `a[i] > a[i-1] * unimodTol`  on a decreasing branch of profile,
    #     `a[i] < a[i-1] * unimodTol`  on an increasing branch of profile.
    # """

    if axis == 0:
        a_ = a
    elif axis == 1:
        a_ = a.T

    for col, idx in zip(a_[:, idxes].T, idxes):
        a_[:, idx] = _unimodal_1D(col, tol, mod)

    return a


def _unimodal_1D(a: np.ndarray, tol: str, mod: str) -> np.ndarray:
    # """force unimodal concentration
    #
    # makes a vector unimodal
    #
    # Parameters
    # ----------
    # a : 1D ndarray
    #
    # mod : str
    #     When set to `"strict"`\ , values deviating from unimodality are reset to the value
    #     of the previous point. When set to `"smooth"`\ , both values (deviating point and
    #     previous point) are modified to avoid "steps"
    #     in the profile.
    #
    # tol: float
    #     Tolerance parameter for unimodality. Correction is applied only if:
    #     `a[i] > a[i-1] * unimodTol`  on a decreasing branch of profile,
    #     `a[i] < a[i-1] * unimodTol`  on an increasing branch of profile.
    # """

    maxid = np.argmax(a)
    curmax = max(a)
    curid = maxid

    while curid > 0:
        # run backward
        curid -= 1
        if a[curid] > curmax * tol:
            if mod == "strict":
                a[curid] = a[curid + 1]
            if mod == "smooth":
                a[curid] = (a[curid] + a[curid + 1]) / 2
                a[curid + 1] = a[curid]
                curid = curid + 2
        curmax = a[curid]

    curid = maxid
    curmax = a[maxid]
    while curid < len(a) - 1:
        curid += 1
        if a[curid] > curmax * tol:
            if mod == "strict":
                a[curid] = a[curid - 1]
            if mod == "smooth":
                a[curid] = (a[curid] + a[curid - 1]) / 2
                a[curid - 1] = a[curid]
                curid = curid - 2
        curmax = a[curid]
    return a<|MERGE_RESOLUTION|>--- conflicted
+++ resolved
@@ -124,7 +124,7 @@
             - ``'all'`` (default) : all concentrations profiles are considered non-negative.
             - list of indexes : the corresponding profiles are considered non-negative, not the otherrs.
             For instance ``[0, 2]`` indicates that profile \#0 and \#2 are non-negative while profile
-\#1 *can* be negative.
+            \#1 *can* be negative.
             - ``[]`` : all profiles can be negative.
             """
         ),
@@ -133,37 +133,30 @@
     unimodConc = tr.Union(
         (tr.Enum(["all"]), tr.List()),
         default_value="all",
-        help="""
-             Unimodality constraint on concentrations.
-
-             * `'all'` : all concentrations profiles are considered unimodal.
-
-             * array of indexes : the corresponding profiles are considered unimodal, not the others. For instance
-             ``[0, 2]`` indicates that profile ``#0`` and ``#2`` are unimodal while profile ``#1`` *can* be multimodal.
-
-             * ``[]`` : all profiles can be multimodal.
-            """,
+        help=(
+            "Unimodality constraint on concentrations. If set to ``'all'`` "
+            "(default) all concentrations profiles are considered unimodal. "
+            "If an array of indexes is passed, the corresponding profiles are "
+            "considered unimodal, not the others."
+            "For instance ``[0, 2]`` indicates that profile ``#0`` and ``#2`` are "
+            "unimodal while profile ``#1`` *can* be multimodal. If set to ``[]``\ , "
+            "all profiles can be multimodal."
+        ),
     ).tag(config=True)
 
     unimodConcMod = tr.Enum(
         ["strict", "smooth"],
         default_value="strict",
-        help="""
-        The method used to enforce :term:`unimodality`.
-
-        * `'strict'`\ : values deviating from :term:`unimodality` are reset to the value of the previous point.
-
-        * ``'smooth'``\ : both values (deviating point and previous point) are modified to avoid steps in the concentration
-profile.
-        """,
+        help="""When set to ``'strict'``\ , values deviating from :term:`unimodality` are
+reset to the value of the previous point. When set to ``'smooth'``\ , both values
+(deviating point and previous point) are modified to avoid steps in the concentration
+profile.""",
     ).tag(config=True)
 
     unimodConcTol = tr.Float(
         default_value=1.1,
-        help="""
-        Tolerance parameter for :term:`unimodality`\ .
-
-        Correction is applied only if:
+        help="""Tolerance parameter for :term:`unimodality`\ . Correction is applied only
+if:
 
 * ``C[i,j] > C[i-1,j] * unimodTol`` on the decreasing branch of profile ``#j``\ ,
 * ``C[i,j] < C[i-1,j] * unimodTol`` on the increasing branch of profile ``#j``\ .""",
@@ -171,20 +164,17 @@
 
     monoDecConc = tr.List(
         default_value=[],
-        help="""Monotonic decrease constraint on concentrations.
-
-        * `[]` : no constraint is applied.
-
-        * array of indexes : the corresponding profiles are considered do decrease monotonically, not the
+        help="""Monotonic decrease constraint on concentrations.  If set to ``[]``
+(default) no constraint is applied. If an array of indexes is passed,
+the corresponding profiles are considered do decrease monotonically, not the
 others. For instance ``[0, 2]`` indicates that profile ``#0`` and ``#2`` are decreasing
 while profile ``#1`` *can* increase.""",
     ).tag(config=True)
 
     monoDecTol = tr.Float(
         default_value=1.1,
-        help="""Tolerance parameter for monotonic decrease.
-
-        Correction is applied only if: ``C[i,j] > C[i-1,j] * unimodTol``  along profile ``#j``\ .""",
+        help="""Tolerance parameter for monotonic decrease. Correction is applied only
+if: ``C[i,j] > C[i-1,j] * unimodTol``  along profile ``#j``\ .""",
     ).tag(config=True)
 
     monoIncConc = tr.List(
@@ -200,9 +190,8 @@
 
     monoIncTol = tr.Float(
         default_value=1.1,
-        help="""Tolerance parameter for monotonic decrease.
-
-        Correction is applied only if: ``C[i,j] < C[i-1,j] * unimodTol`` along profile ``#j``\ .""",
+        help="""Tolerance parameter for monotonic decrease. Correction is applied only
+if: ``C[i,j] < C[i-1,j] * unimodTol`` along profile ``#j``\ .""",
     ).tag(config=True)
 
     unimodConc = tr.Union(
@@ -215,8 +204,8 @@
             * ``'all'`` (default) : all concentrations profiles are considered unimodal.
 
             * array of indexes : the corresponding profiles are considered unimodal, not the others.
-For instance ``[0, 2]`` indicates that profile ``#0`` and ``#2`` are unimodal while
-profile ``#1`` *can* be multimodal.
+            For instance ``[0, 2]`` indicates that profile ``#0`` and ``#2`` are unimodal while
+            profile ``#1`` *can* be multimodal.
 
             * ``[]``\ : all profiles can be multimodal.
             """
@@ -233,7 +222,8 @@
 
         * ``'all'`` : all profile are constrained so that their weighted sum equals the `closureTarget`
 
-        * `list` of indexes : the corresponding profiles are constrained so that their weighted sum equals `closureTarget`\ .
+        * `list` of indexes : the corresponding profiles are constrained so that their weighted sum
+        equals `closureTarget`\ .
         """,
     ).tag(config=True)
 
@@ -246,7 +236,7 @@
         * ``'default'``\ : the total concentration is set to ``1.0`` for all observations.
 
         * an array of size `n_observations` : the values of concentration for each observation. Hence,
-``np.ones(X.shape[0])`` would be equivalent to ``'default'``\ .""",
+        ``np.ones(X.shape[0])`` would be equivalent to ``'default'``\ .""",
     ).tag(config=True)
 
     closureMethod = tr.Enum(
@@ -262,7 +252,7 @@
                 C \leftarrow C \cdot \\textrm{diag}\left(C^+ c_t\\right)
 
         where :math:`c_t` is the vector given by `closureTarget` and :math:`C^+`
-is the pseudo inverse of `C`.
+        is the pseudo inverse of `C`.
 
         * ``'constantSum'`` normalize the sum of concentration profiles to `closureTarget`\ :.
         """,
@@ -336,12 +326,10 @@
             Solver used to solve  :math:`C S^t = X` for :math:`S^t`\ .
 
             * ``'lstsq'`` (default) : uses ordinary least squares with `~numpy.linalg.lstsq`
-
             * ``'nnls'``\ : Non-negative least squares (`~scipy.optimize.nnls`\ ) are applied sequentially on all
-profiles
-
+            profiles
             * ``'pnnls'``\ : non-negative least squares (`~scipy.optimize.nnls`\ ) are applied on profiles indicated in
-``'nonnegConc'`` and ordinary least squares on other profiles.
+            ``'nonnegConc'`` and ordinary least squares on other profiles.
             """,
     ).tag(config=True)
 
@@ -352,11 +340,9 @@
             Non-negativity constraint on spectra.
 
             * ``'all'`` (default) : all profiles are considered non-negative.
-
             * list of indexes : the corresponding profiles are considered non-negative, not the others.
-For instance ``[0, 2]`` indicates that profile \#0 and \#2 are non-negative while profile
-\#1 *can* be negative.
-
+            For instance ``[0, 2]`` indicates that profile \#0 and \#2 are non-negative while profile
+            \#1 *can* be negative.
             * ``[]`` : all profiles can be negative.
             """,
     ).tag(config=True)
@@ -385,8 +371,8 @@
         * `[]` : all profiles can be multimodal.
         * ``'all'`` : all profiles are unimodal (equivalent to :python:`range(n_components)`).
         * array of indexes : the corresponding profiles are considered unimodal, not the others.
-For instance ``[0, 2]`` indicates that profile ``#0`` and ``#2`` are unimodal while profile
-``#1`` *can* be multimodal.
+        For instance ``[0, 2]`` indicates that profile ``#0`` and ``#2`` are unimodal while profile
+        ``#1`` *can* be multimodal.
         """,
     ).tag(config=True)
 
@@ -396,21 +382,19 @@
         help="""
         Method used to apply unimodality.
 
-        * `"strict"`: values deviating from unimodality are reset to the value of the previous point.
-        * ``"smooth"`` : both values (deviating point and previous point) are modified to avoid steps in the
-concentration profile.
-        """,
+        * `"strict"`` : values deviating from unimodality are reset to the value of the previous point.
+        * ``"smooth"`` : both values (deviating point and previous point) are modified to avoid steps
+        in the concentration profile.
+""",
     ).tag(config=True)
 
     unimodSpecTol = tr.Float(
         default_value=1.1,
         help="""
-        Tolerance parameter for unimodality.
-
-        Correction is applied only if the deviating point ``St[j,i]`` is larger than
-``St[j, i-1] * unimodSpecTol`` on the decreasing branch of profile ``#j``\ , or
-lower than ``St[j, i-1] * unimodTol`` on the increasing branch of profile  ``#j``\ .
-        """,
+        Tolerance parameter for unimodality. Correction is applied only if the
+        deviating point is larger/lower than ``St[j,i] > St[j, i-1] * unimodSpecTol``
+        on the decreasing branch of profile ``#j``\ , ``St[j,i] < St[j, i-1] * unimodTol`` on
+        the increasing branch of profile  ``#j``\ .""",
     ).tag(config=True)
 
     hardSpec = tr.List(
@@ -442,11 +426,11 @@
         * `hardSt` is a `~numpy.ndarray` or `NDDataset` of shape ``(n_observations, len(hardSpec)``\ ,
         * ``newArgsGetSpec`` are the updated parameters for the next iteration (can be None),
         * ``extraOutputGetSpec`` can be any other relevant output to be kept in `extraOutputGetSpec` attribute,
-a list of ``extraOutputGetSpec`` at each iterations.
+        a list of ``extraOutputGetSpec`` at each iterations.
 
         .. note::
             ``getSpec`` can be also a serialized function created using dill and base64 python libraries.
-Normally not used directly, it is here for internal process.""",
+            Normally not used directly, it is here for internal process.""",
     ).tag(config=True)
 
     argsGetSpec = tr.Tuple(
@@ -462,13 +446,9 @@
     hardSt_to_St_idx = tr.Union(
         (tr.Enum(["default"]), tr.List()),
         default_value="default",
-        help="""
-        Indicates the correspondence between the indexes of the lines of `hardSt` and of the `St` matrix.
-``[1, None, 0]`` indicates that the first profile in `hardSt` (index ``O`` ) corresponds to the second
-profile of `St` (index ``1``\ ).
-
-        .. role:: python(code)
-            :language: python
+        help="""Indicates the correspondence between the indexes of the lines of `hardSt` and of the `St` matrix.
+        ``[1, None, 0]`` indicates that the first profile in `hardSt` (index ``O`` ) corresponds to the second
+        profile of `St` (index ``1``\ ).
 
         * `"default"': the lines of `hardSt` correspond to those of `St`. This is equivalent to
 :python:`range(len(hardSpec))`.
@@ -778,10 +758,7 @@
         return hardSt_to_St_idx
 
     @tr.observe("_n_components")
-<<<<<<< HEAD
     # tiggered in _guess_profile
-=======
->>>>>>> ffac086b
     def _n_components_change(self, change):
         if self._n_components > 0:
             # perform a validation of default configuration parameters
