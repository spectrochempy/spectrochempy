# -*- coding: utf-8 -*-
# ======================================================================================
# Copyright (©) 2015-2023 LCS - Laboratoire Catalyse et Spectrochimie, Caen, France.
# CeCILL-B FREE SOFTWARE LICENSE AGREEMENT
# See full LICENSE agreement in the root directory.
# ======================================================================================
"""
This module implements the base abstract classes to define estimators such as PCA, ...
"""

import inspect
import logging
import warnings
from copy import copy
from functools import partial, update_wrapper

import numpy as np
import traitlets as tr
from sklearn import linear_model

from spectrochempy.application.metaconfigurable import MetaConfigurable
from spectrochempy.core import app, set_loglevel
from spectrochempy.core.dataset.baseobjects.ndarray import NDArray
from spectrochempy.core.dataset.coordset import CoordSet
from spectrochempy.core.dataset.nddataset import NDDataset
from spectrochempy.extern.traittypes import Array
from spectrochempy.utils import exceptions
from spectrochempy.utils.constants import MASKED, NOMASK
from spectrochempy.utils.decorators import deprecated, preserve_signature
from spectrochempy.utils.docstrings import _docstring
from spectrochempy.utils.plots import NBlue, NGreen, NRed
from spectrochempy.utils.traits import NDDatasetType


# ======================================================================================
# Exceptions for analysis models
# ======================================================================================
class NotFittedError(exceptions.SpectroChemPyError):
    """
    Exception raised when an analysis estimator is not fitted
    but one use one of its method.

    Parameters
    ----------
    attr :
    """

    def __init__(self, attr=None):
        frame = inspect.currentframe().f_back
        caller = frame.f_code.co_name if attr is None else attr
        model = frame.f_locals["self"].name
        message = (
            f"To use `{caller}` ,  the method `fit` of model `{model}`"
            f" should be executed first"
        )
        super().__init__(message)


# ======================================================================================
# A decorator to transform np.ndarray output from models to NDDataset
# according to the X input
# ======================================================================================
class _set_output(object):
    def __init__(
        self,
        method,
        *args,
        units="keep",
        title="keep",
        typex=None,
        typey=None,
        typesingle=None,
    ):
        self.method = method
        update_wrapper(self, method)
        self.units = units
        self.title = title
        self.typex = typex
        self.typey = typey
        self.typesingle = typesingle

    @preserve_signature
    def __get__(self, obj, objtype):
        """Support instance methods."""
        newfunc = partial(self.__call__, obj)
        update_wrapper(newfunc, self.method)
        return newfunc

    def __call__(self, obj, *args, **kwargs):

        from spectrochempy.core.dataset.coord import Coord
        from spectrochempy.core.dataset.nddataset import NDDataset

        # HACK to be able to used deprecated alias of the method, without error
        # because if not this modification obj appears two times
        if args and type(args[0]) == type(obj):
            args = args[1:]

        # get the sklearn data output
        data = self.method(obj, *args, **kwargs)

        # restore eventually masked rows and columns
        axis = "both"
        if self.typex is not None and self.typex != "features":
            axis = 0
        elif self.typey is not None:
            axis = 1

        # make a new dataset with this data
        X_transf = NDDataset(data)

        # Now set the NDDataset attributes from the original X

        # determine the input X dataset
        X = obj._X

        if self.units is not None:
            if self.units == "keep":
                X_transf.units = X.units
            else:
                X_transf.units = self.units
        X_transf.name = f"{X.name}_{obj.name}.{self.method.__name__}"
        X_transf.history = f"Created using method {obj.name}.{self.method.__name__}"
        if self.title is not None:
            if self.title == "keep":
                X_transf.title = X.title
            else:
                X_transf.title = self.title
        # make coordset
        M, N = X.shape
        if X_transf.shape == X.shape and self.typex is None and self.typey is None:
            X_transf.set_coordset(y=X.coord(0), x=X.coord(1))
        else:
            if self.typey == "components":
                X_transf.set_coordset(
                    y=Coord(
                        None,
                        labels=["#%d" % (i + 1) for i in range(X_transf.shape[0])],
                        title="components",
                    ),
                    x=X.coord(-1),
                )
            if self.typex == "components":
                X_transf.set_coordset(
                    y=X.coord(0),  # cannot use X.y in case of transposed X
                    x=Coord(
                        None,
                        labels=["#%d" % (i + 1) for i in range(X_transf.shape[-1])],
                        title="components",
                    ),
                )
            if self.typex == "features":
                X_transf.set_coordset(
                    y=Coord(
                        None,
                        labels=["#%d" % (i + 1) for i in range(X_transf.shape[-1])],
                        title="components",
                    ),
                    x=X.coord(1),
                )
            if self.typesingle == "components":
                # occurs when the data are 1D such as ev_ratio...
                X_transf.set_coordset(
                    x=Coord(
                        None,
                        labels=["#%d" % (i + 1) for i in range(X_transf.shape[-1])],
                        title="components",
                    ),
                )

        # eventually restore masks
        X_transf = obj._restore_masked_data(X_transf, axis=axis)

        return X_transf.squeeze()


def _wrap_ndarray_output_to_nddataset(
    method=None, units="keep", title="keep", typex=None, typey=None, typesingle=None
):
    # wrap _set_output to allow for deferred calling
    if method:
        # case of the decorator without argument
        out = _set_output(method)
    else:
        # and with argument
        def wrapper(method):
            return _set_output(
                method,
                units=units,
                title=title,
                typex=typex,
                typey=typey,
                typesingle=typesingle,
            )

        out = wrapper
    return out


# ======================================================================================
# Base class AnalysisConfigurable
# ======================================================================================
class AnalysisConfigurable(MetaConfigurable):

    __doc__ = _docstring.dedent(
        """
    Abstract class to write analysis model estimators.

    Analysis model class must subclass this to get a minimal structure

    Parameters
    ----------
    log_level : any of [ ``"INFO"`` , ``"DEBUG"`` , ``"WARNING"`` , ``"ERROR"`` ], optional, default: ``"WARNING"``
        The log level at startup.
    warm_start : `bool`\ , optional, default:`False`
        When fitting repeatedly on the same dataset, but for multiple
        parameter values (such as to find the value maximizing performance),
        it may be possible to reuse previous model learned from the previous parameter
        value, saving time.

        When `warm_start` is `True`\ , the existing fitted model attributes is used to
        initialize the new model in a subsequent call to `fit`.
    %(copy)s
    """
    )

    # Get doc sections for reuse in subclass
    _docstring.get_sections(__doc__, base="AnalysisConfigurable")

    # ----------------------------------------------------------------------------------
    # Runtime Parameters
    # ----------------------------------------------------------------------------------
    _copy = tr.Bool(default_value=True, help="If True, input X data are copied")

    _fitted = tr.Bool(False, help="False if the model was not yet fitted")
    _masked_rc = tr.Tuple(allow_none=True, help="List of masked rows and columns")
    _X = NDDatasetType(allow_none=True, help="Data to fit a model")
    _X_mask = Array(allow_none=True, help="Mask information of the input X data")
    _X_preprocessed = Array(help="Preprocessed inital input X data")
    _X_shape = tr.Tuple(
        help="Original shape of the input X data, " "before any transformation"
    )
    _X_coordset = tr.Instance(CoordSet, allow_none=True)
    _is_dataset = tr.Bool(help="True if the input X data is a NDDataset")
    _outfit = tr.Any(help="the output of the _fit method - generally a tuple")
    _output_type = tr.Enum(
        ["NDDataset", "ndarray"],
        default_value="NDDataset",
        help="Whether the output is a NDDataset or a ndarray",
    )

    # ----------------------------------------------------------------------------------
    # Configuration parameters (mostly defined in subclass
    # as they depend on the model estimator)
    # ----------------------------------------------------------------------------------

    # Write here traits like e.g.,
    #     A = Unicode("A", help='description").tag(config=True)

    # ----------------------------------------------------------------------------------
    # Initialization
    # ----------------------------------------------------------------------------------
    def __init__(
        self,
        *,
        log_level=logging.WARNING,
        warm_start=False,
        copy=True,
        **kwargs,
    ):
        """ """
        # An empty __doc__ is placed here, else Configurable.__doc__
        # will appear when there is no __init___.doc in subclass

        # Reset default configuration if not warm_start
        reset = not warm_start

        # Call the super class (MetaConfigurable) for initialisation
        super().__init__(parent=app, reset=reset)

        # Set log_level of the console report (accessible using the log property)
        set_loglevel(log_level)

        # Initial configuration
        # ---------------------
        # Reset all config parameters to default, if not warm_start
        defaults = self.parameters(default=True)
        configkw = {} if warm_start else defaults

        # Eventually take parameters from kwargs
        configkw.update(kwargs)

        # Now update all configuration parameters
        # if an item k is not in the config parameters, an error is raised.
        for k, v in configkw.items():
            if hasattr(self, k) and k in defaults:
                if getattr(self, k) != v:
                    setattr(self, k, v)
            else:
                raise KeyError(
                    f"'{k}' is not a valid configuration parameters. "
                    f"Use the method `parameters()` to check the current "
                    f"allowed parameters and their current value."
                )

        # If warm start we can use the previous fit as starting profiles.
        # so the flag _fitted is not set.
        if not warm_start:
            # We should not be able to use any methods requiring fit results
            # until the fit method has been executed
            self._fitted = False

        # Copy passed data if required (True is the default)
        self._copy = copy

    # ----------------------------------------------------------------------------------
    # Private methods
    # ----------------------------------------------------------------------------------
    def _make_dataset(self, d):
        # Transform an array-like object to NDDataset (optionally copy data)
        # or a list of array-like to a list of NDQataset
        if d is None:
            return
        if isinstance(d, (tuple, list)):
            d = [self._make_dataset(item) for item in d]
        elif not isinstance(d, NDDataset):
            d = NDDataset(d, copy=self._copy)
        elif self._copy:
            d = d.copy()
        return d

    def _get_masked_rc(self, mask):
        # Get the mask by row and columns.
        # -------------------------------
        # When a single element in the array is
        # masked, the whole row and columns for this element is masked as well as the
        # corresponding columns.
        if np.any(mask):
            masked_columns = np.all(mask, axis=-2)  # if mask.ndim == 2 else None
            masked_rows = np.all(mask, axis=-1)
        else:
            masked_columns = np.zeros(self._X_shape[-1], dtype=bool)
            masked_rows = np.zeros(self._X_shape[-2], dtype=bool)
        return masked_rows, masked_columns

    def _remove_masked_data(self, X):
        # Retains only valid rows and columns
        # -----------------------------------
        # unfortunately, the implementation of linalg library
        # doesn't support numpy masked arrays as input. So we will have to
        # remove the masked values ourselves

        # the following however assumes that entire rows or columns are masked,
        # not only some individual data (if this is what you wanted, this
        # will fail)

        if not hasattr(X, "mask"):
            return X

        # remove masked rows and columns
        masked_rows, masked_columns = self._get_masked_rc(X._mask)

        Xc = X[:, ~masked_columns]
        Xrc = Xc[~masked_rows]

        # destroy the mask
        Xrc._mask = NOMASK

        # return the modified X dataset
        return Xrc

    def _restore_masked_data(self, D, axis=-1):
        # by default, we restore columns, put axis=0 to restore rows instead
        # Note that it is very important to use here the ma version of zeros
        # array constructor or both if both axis should be restored
        if not np.any(self._X_mask):
            # return it inchanged as wa had no mask originally
            return D

        rowsize, colsize = self._X_shape
        masked_rows, masked_columns = self._get_masked_rc(self._X_mask)

        if D.ndim == 2:
            # Put back masked columns in D
            # ----------------------------
            M, N = D.shape
            if axis == "both":  # and D.shape[0] == rowsize:
                if np.any(masked_columns) or np.any(masked_rows):
                    Dtemp = np.ma.zeros((rowsize, colsize))  # note np.ma, not np.
                    Dtemp[~self._X_mask] = D.data.flatten()
                    Dtemp[self._X_mask] = MASKED
                    D.data = Dtemp
                    try:
                        D.coordset[D.dims[-1]] = self._X_coordset[D.dims[-1]]
                        D.coordset[D.dims[-2]] = self._X_coordset[D.dims[-2]]
                    except TypeError:
                        # probably no coordset
                        pass
            elif axis == -1 or axis == 1:
                if np.any(masked_columns):
                    Dtemp = np.ma.zeros((M, colsize))  # note np.ma, not np.
                    Dtemp[:, ~masked_columns] = D
                    Dtemp[:, masked_columns] = MASKED
                    D.data = Dtemp
                    try:
                        D.coordset[D.dims[-1]] = self._X_coordset[D.dims[-1]]
                    except TypeError:
                        # probably no coordset
                        pass

            # Put back masked rows in D
            # -------------------------
            elif axis == -2 or axis == 0:
                if np.any(masked_rows):
                    Dtemp = np.ma.zeros((rowsize, N))
                    Dtemp[~masked_rows] = D
                    Dtemp[masked_rows] = MASKED
                    D.data = Dtemp
                    try:
                        D.coordset[D.dims[-2]] = self._X_coordset[D.dims[-2]]
                    except TypeError:
                        # probably no coordset
                        pass
        elif D.ndim == 1:
            # we assume here that the only case it happens is for array as explained
            # variance so that we deal with masked rows
            if np.any(masked_rows):
                Dtemp = np.ma.zeros((rowsize,))  # note np.ma, not np.
                Dtemp[~masked_rows] = D
                Dtemp[masked_rows] = MASKED
                D.data = Dtemp

        elif D.ndim == 3:
            # CASE of IRIS for instance

            # Put back masked columns in D
            # ----------------------------
            J, M, N = D.shape
            if axis == -1 or axis == 2:
                if np.any(masked_columns):
                    Dtemp = np.ma.zeros((J, M, colsize))  # note np.ma, not np.
                    Dtemp[..., ~masked_columns] = D
                    Dtemp[..., masked_columns] = MASKED
                    D.data = Dtemp
                    try:
                        D.coordset[D.dims[-1]] = self._X_coordset[D.dims[-1]]
                    except TypeError:
                        # probably no coordset
                        pass

        # return the D array with restored masked data
        return D

    # ----------------------------------------------------------------------------------
    # Private validation and default getter methods
    # ----------------------------------------------------------------------------------
    @tr.default("_X")
    def _X_default(self):
        raise NotFittedError

    @tr.validate("_X")
    def _X_validate(self, proposal):
        # validation fired when self._X is assigned
        X = proposal.value

        # for the following we need X with two dimensions
        # So let's generate the un-squeezed X
        if X.ndim == 1:
            coordset = X.coordset
            X._data = X._data[np.newaxis]
            if np.any(X.mask):
                X._mask = X._mask[np.newaxis]
            X.dims = ["y", "x"]  # "y" is the new dimension
            coordx = coordset[0] if coordset is not None else None
            X.set_coordset(x=coordx, y=None)

        # as in fit methods we often use np.linalg library, we cannot handle directly
        # masked data (so we remove them here and they will be restored at the end of
        # the process during transform or inverse transform methods
        # store the original shape as it will be eventually modified as welle- as the
        # original coordset
        self._X_shape = X.shape
        # store the mask because it may be destroyed
        self._X_mask = X._mask.copy()
        # and the original coordset
        self._X_coordset = copy(X._coordset)

        # remove masked data and return modified dataset
        X = self._remove_masked_data(X)
        return X

    @property
    def _X_is_missing(self):
        # check whether X has been already defined
        try:
            if self._X is None:
                return True
        except NotFittedError:
            return True
        return False

    # ----------------------------------------------------------------------------------
    # Private methods that should be, most of the time, overloaded in subclass
    # ----------------------------------------------------------------------------------
    @tr.observe("_X")
    def _preprocess_as_X_changed(self, change):
        # to be optionally replaced by user defined function (with the same name)
        X = change.new
        # .... preprocessing as scaling, centering, ... must return a ndarray with
        #  same shape a X.data

        # Set a X.data by default
        self._X_preprocessed = X.data

    def _fit(self, X, Y=None):
        #  Intended to be replaced in the subclasses by user defined function
        #  (with the same name)
        raise NotImplementedError("fit method has not yet been implemented")

    # ----------------------------------------------------------------------------------
    # Public methods and property
    # ----------------------------------------------------------------------------------
    def fit(self, X, Y=None):
        """
        Fit the model with ``X`` as input dataset.

        Parameters
        ----------
        X : `NDDataset` or :term:`array-like` of shape (:term:`n_observations`\ , :term:`n_features`\ )
            Training data.
        Y : any
            Depends on the model.

        Returns
        -------
        self
            The fitted instance itself.

        See Also
        --------
<<<<<<< HEAD
        fit_transform :  Fit the model with an input dataset ``X`` and apply the dimensionality reduction on ``X``.
=======
        fit_transform :  Fit the model with an input dataset ``X`` and apply the dimensionality reduction on ``X``\ .
>>>>>>> 87c4c553
        fit_reduce : Alias of `fit_transform` (Deprecated).
        """
        self._fitted = False  # reinit this flag

        # fire the X and eventually Y validation and preprocessing.
        # X and Y are expected to be resp. NDDataset and NDDataset or list of NDDataset.
        self._X = X  # self._make_dataset(X)
        if Y is not None:
            self._Y = Y

        # _X_preprocessed has been computed when X was set, as well as _Y_preprocessed.
        # At this stage they should be simple ndarrays
        newX = self._X_preprocessed
        newY = self._Y_preprocessed if Y is not None else None

        # Call to the actual _fit method (overloaded in the subclass)
        # warning : _fit must take ndarray arguments not NDDataset arguments.
        # when method must return NDDataset from the calculated data,
        # we use the decorator _wrap_ndarray_output_to_nddataset, as in the PCA
        # model for example.
        try:
            self._outfit = self._fit(newX, newY)
        except TypeError:
            # in case Y s not used in _fit
            self._outfit = self._fit(newX)

        # if the process was successful, _fitted is set to True so that other method
        # which needs fit will be possibly used.
        self._fitted = True
        return self

    # we do not use this method as a decorator as in this case signature of subclasses
    _docstring.get_sections(
        _docstring.dedent(fit.__doc__),
        base="analysis_fit",
        sections=["Parameters", "Returns", "See Also"],
    )
    # extract useful individual parameters doc
    _docstring.keep_params("analysis_fit.parameters", "X")

    @property
    def log(self):
        """
        Return ``log`` output.
        """
        # A string handler (#2) is defined for the Spectrochempy logger,
        # thus we will return it's content
        return app.log.handlers[2].stream.getvalue().rstrip()

    @property
    def X(self):
        """
        Return the X input dataset (eventually modified by the model).
        """
        if self._X_is_missing:
            raise NotFittedError
        # We use X property only to show this information to the end user. Internally
        # we use _X attribute to refer to the input data
        X = self._X.copy()
        if np.any(self._X_mask):
            # restore masked row and column if necessary
            X = self._restore_masked_data(X, axis="both")
        if self._is_dataset or self._output_type == "NDDataset":
            return X
        else:
            return np.asarray(X)


# ======================================================================================
# Base class DecompositionAnalysis
# ======================================================================================
class DecompositionAnalysis(AnalysisConfigurable):
    """
    Abstract class to write analysis decomposition models such as `PCA`, ...

    Subclass this to get a minimal structure

    See Also
    --------
    EFA : Perform an Evolving Factor Analysis (forward and reverse).
    IRIS : Integral inversion solver for spectroscopic data.
    MCRALS : Perform MCR-ALS of a dataset knowing the initial :math:`C` or :math:`S^T` matrix.
    NMF : Non-Negative Matrix Factorization.
    PCA : Perform Principal Components Analysis.
    SIMPLISMA : SIMPLe to use Interactive Self-modeling Mixture Analysis.
    SVD : Perform a Singular Value Decomposition.
    """

    # This class is subclass AnalysisConfigurable, so we define only additional
    # attributes and methods necessary for decomposition model.

    # Get doc sections for reuse in subclass
    _docstring.get_sections(
        _docstring.dedent(__doc__),
        base="DecompositionAnalysis",
        sections=["See Also"],
    )

    # ----------------------------------------------------------------------------------
    # Runtime Parameters (in addition to those of AnalysisConfigurable)
    # ----------------------------------------------------------------------------------
    _Y = tr.Union(
        (
            tr.Tuple(NDDatasetType(), NDDatasetType()),
            NDDatasetType(),
        ),
        default_value=None,
        allow_none=True,
        help="Target/profiles taken into account to fit a model",
    )
    _Y_preprocessed = tr.Union((tr.List(Array()), Array()), help="preprocessed Y")
    _n_components = tr.Integer(help="""The actual number of components.""")
    _components = Array(help="the array of (n_components, n_features) components")

    # ----------------------------------------------------------------------------------
    # Private validation and default getter methods
    # ----------------------------------------------------------------------------------
    @tr.validate("_Y")
    def _Y_validate(self, proposal):
        # validation of the _Y attribute: fired when self._Y is assigned
        Y = proposal.value

        # we need a dataset or a list of NDDataset with eventually  a copy of the
        # original data (default being to copy them)

        Y = self._make_dataset(Y)
        return Y

    @property
    def _Y_is_missing(self):
        # check wether or not Y has been already defined
        try:
            if self._Y is None:
                return True
        except NotFittedError:
            return True
        return False

    @tr.default("_n_components")
    def _n_components_default(self):
        # ensure model fitted before using this value
        if not self._fitted:
            raise NotFittedError("_n_components")

    # ----------------------------------------------------------------------------------
    # Private methods that should be most of the time overloaded in subclass
    # ----------------------------------------------------------------------------------
    @tr.observe("_Y")
    def _preprocess_as_Y_changed(self, change):
        # to be optionally replaced by user defined function (with the same name)
        Y = change.new
        # optional preprocessing as scaling, centering, ...
        # return a np.ndarray
        self._Y_preprocessed = Y.data

    def _transform(self, *args, **kwargs):
        # to be overriden in subclass such as PCA, MCRALS, ...
        raise NotImplementedError("transform has not yet been implemented")

    def _inverse_transform(self, *args, **kwargs):
        # to be overriden in subclass such as PCA, MCRALS, ...
        raise NotImplementedError("inverse_transform has not yet been implemented")

    def _get_components(self, n_components=None):
        # to be overriden in subclass such as PCA, MCRALS, ...
        raise NotImplementedError("get_components has not yet been implemented")

    # ----------------------------------------------------------------------------------
    # Public methods
    # ----------------------------------------------------------------------------------
    @_wrap_ndarray_output_to_nddataset(units=None, title=None, typex="components")
    @_docstring.dedent
    def transform(self, X=None, **kwargs):
        """
        Apply dimensionality reduction to `X`\ .

        Parameters
        ----------
        X : `NDDataset` or :term:`array-like` of shape (:term:`n_observations`\ , :term:`n_features`\ ), optional
            New data, where :term:`n_observations` is the number of observations
            and :term:`n_features` is the number of features.
            if not provided, the input dataset of the `fit` method will be used.
        %(kwargs)s

        Returns
        -------
        `~spectrochempy.core.dataset.nddataset.NDDataset`
            Dataset with shape (:term:`n_observations`\ , :term:`n_components`\ ).

        Other Parameters
        ----------------
        n_components : `int`, optional
            The number of components to use for the reduction. If not given
            the number of components is eventually the one specified or determined
            in the `fit` process.
        """
        if not self._fitted:
            raise NotFittedError()

        # Fire the validation and preprocessing
        self._X = X if X is not None else self.X

        # Get the processed ndarray data
        newX = self._X_preprocessed

        X_transform = self._transform(newX)

        # Slice according to n_components
        n_components = kwargs.pop(
            "n_components", kwargs.pop("n_pc", self._n_components)
        )
        if n_components > self._n_components:
            warnings.warn(
                "The number of components required for reduction "
                "cannot be greater than the fitted model components : "
                f"{self._n_components}. We then use this latter value."
            )
        if n_components < self._n_components:
            X_transform = X_transform[:, :n_components]

        return X_transform

    # Get doc sections for reuse in subclass
    _docstring.get_sections(
        _docstring.dedent(transform.__doc__),
        base="analysis_transform",
        sections=["Parameters", "Other Parameters", "Returns"],
    )
    _docstring.keep_params("analysis_transform.parameters", "X")

    @_wrap_ndarray_output_to_nddataset
    @_docstring.dedent
    def inverse_transform(self, X_transform=None, **kwargs):
        """
        Transform data back to its original space.

        In other words, return an input `X_original` whose reduce/transform would
        be `X_transform`.

        Parameters
        ----------
        X_transform : array-like of shape (:term:`n_observations`\ , :term:`n_components`\ ), optional
            Reduced `X` data, where `n_observations` is the number of observations
            and `n_components` is the number of components. If `X_transform` is not
            provided, a transform of `X` provided in `fit` is performed first.
        %(kwargs)s

        Returns
        -------
        `~spectrochempy.core.dataset.nddataset.NDDataset`
            Dataset with shape (:term:`n_observations`\ , :term:`n_features`\ ).

        Other Parameters
        ----------------
        %(analysis_transform.other_parameters)s

        See Also
        --------
        reconstruct : Alias of inverse_transform (Deprecated).
        """
        if not self._fitted:
            raise NotFittedError

        # get optional n_components
        n_components = kwargs.pop(
            "n_components", kwargs.pop("n_pc", self._n_components)
        )
        if n_components > self._n_components:
            warnings.warn(
                "The number of components required for reduction "
                "cannot be greater than the fitted model components : "
                f"{self._n_components}. We then use this latter value."
            )

        if isinstance(X_transform, NDDataset):
            X_transform = X_transform.data
            if n_components > X_transform.shape[1]:
                warnings.warn(
                    "The number of components required for reduction "
                    "cannot be greater than the X_transform size : "
                    f"{X_transform.shape[1]}. We then use this latter value."
                )
        elif X_transform is None:
            X_transform = self.transform(**kwargs)

        X = self._inverse_transform(X_transform)

        return X

    _docstring.get_sections(
        _docstring.dedent(inverse_transform.__doc__),
        base="analysis_inverse_transform",
        sections=["Parameters", "Returns"],
    )
    # _docstring.keep_params("analysis_inverse_transform.parameters", "X_transform")

    @_docstring.dedent
    def fit_transform(self, X, Y=None, **kwargs):
        """
        Fit the model with `X` and apply the dimensionality reduction on `X`\ .

        Parameters
        ----------
        %(analysis_fit.parameters.X)s

        Y : any
            Depends on the model.
        %(kwargs)s

        Returns
        -------
        %(analysis_transform.returns)s

        Other Parameters
        ----------------
        %(analysis_transform.other_parameters)s
        """
        try:
            self.fit(X, Y)
        except TypeError:
            # the current model does not use Y
            self.fit(X)
        X_transform = self.transform(X, **kwargs)
        return X_transform

    def reduce(self, X=None, **kwargs):
        # deprecated decorator do not preserve signature, so
        # i use a workaround
        return deprecated(replace="transform")(self.transform)(X, **kwargs)

    reduce.__doc__ = transform.__doc__ + "\nNotes\n-----\nDeprecated in version 0.6.\n"

    def reconstruct(self, X_transform=None, **kwargs):
        return deprecated(replace="inverse_transform")(self.inverse_transform)(
            X_transform, **kwargs
        )

    reconstruct.__doc__ = (
        inverse_transform.__doc__ + "\nNotes\n-----\nDeprecated in version 0.6.\n"
    )

    @_wrap_ndarray_output_to_nddataset(units=None, title=None, typey="components")
    def get_components(self, n_components=None):
        """
        Return the component's dataset: (selected :term:`n_components`\ , :term:`n_features`\ ).

        Parameters
        ----------
        n_components : `int`, optional, default: `None`
            The number of components to keep in the output dataset.
            If `None`, all calculated components are returned.

        Returns
        -------
        `~spectrochempy.core.dataset.nddataset.NDDataset`
            Dataset with shape (:term:`n_components`\ , :term:`n_features`\ )
        """
        if n_components is None or n_components > self._n_components:
            n_components = self._n_components

        # we call the specific _get_components method defined in subclasses
        components = self._get_components()[:n_components]

        return components

    @property
    @_wrap_ndarray_output_to_nddataset(units=None, title="keep", typey="components")
    def components(self):
        """
        `NDDataset` with components in feature space (:term:`n_components`\ , :term:`n_features`\ ).

        See Also
        --------
        get_components : Retrieve only the specified number of components.
        """
        return self._get_components()

    @property
    def n_components(self):
        """
        Number of components that were fitted.
        """
        if self._fitted:
            return self._n_components
        else:
            raise NotFittedError("n_components")

    # ----------------------------------------------------------------------------------
    # Plot methods
    # ----------------------------------------------------------------------------------
    @_docstring.dedent
    def plotmerit(self, X=None, X_hat=None, **kwargs):
        """
        Plot the input (:math:`X`\ ), reconstructed (:math:`\hat{X}`\ ) and residuals
        (:math:`E`\ ) datasets.

        :math:`X` and :math:`\hat{X}` can be passed as arguments. If not,
        the `X` attribute is used for :math:`X`\ and :math:`\hat{X}`\ is computed by
        the `inverse_transform` method

        Parameters
        ----------
<<<<<<< HEAD
        X : `NDDataset`
            Original dataset that was fitted.
        X_hat : `NDDataset`
            Inverse transformed (reconstructed) dataset from a decomposition model.
=======
        X : `NDDataset`\ , optional
            Original dataset. If is not provided (default), the `X`
            attribute is used and X_hat is computed using `inverse_transform`\ .
        X_hat : `NDDataset`\ , optional
            Inverse transformed dataset. if `X` is provided, `X_hat`
            must also be provided as compuyed externally.
>>>>>>> 87c4c553
        %(kwargs)s

        Returns
        -------
        `~matplotlib.axes.Axes`
            Matplotlib subplot axe.

        Other Parameters
        ----------------
        colors : `tuple` or `~numpy.ndarray` of 3 colors, optional
            Colors for `X` , `X_hat` and residuals ``E`` .
            in the case of 2D, The default colormap is used for `X` .
            By default, the three colors are :const:`NBlue` , :const:`NGreen`
            and :const:`NRed`  (which are colorblind friendly).
        offset : `float`, optional, default: `None`
            Specify the separation (in percent) between the
            :math:`X` , :math:`X_hat` and :math:`E`\ .
        nb_traces : `int` or ``'all'``\ , optional
            Number of lines to display. Default is ``'all'``\ .
        **others : Other keywords parameters
            Parameters passed to the internal `plot` method of the `X` dataset.
        """
        colX, colXhat, colRes = kwargs.pop("colors", [NBlue, NGreen, NRed])

        if X is None:
            X = self._X
            if X_hat is None:
                # compute the inverse transform (this check that the model
                # is already fitted and handle eventual masking)
                X_hat = self.inverse_transform()
        elif X_hat is None:
            raise ValueError(
                "If X is provided, AN externally computed X_hat dataset "
                "must be also provided."
            )

        if X._squeeze_ndim == 1:
            # normally this was done before, but if needed.
            X = X.squeeze()
            X_hat = X_hat.squeeze()

        # Number of traces to keep
        nb_traces = kwargs.pop("nb_traces", "all")
        if X.ndim == 2 and nb_traces != "all":
            inc = int(X.shape[0] / nb_traces)
            X = X[::inc]
            X_hat = X_hat[::inc]

        res = X - X_hat

        # separation between traces
        offset = kwargs.pop("offset", None)
        if offset is None:
            offset = 0
        ma = max(X.max(), X_hat.max())
        mao = ma * offset / 100
        mad = ma * offset / 100 + ma / 10
        _ = (X - X.min()).plot(color=colX, **kwargs)
        _ = (X_hat - X_hat.min() - mao).plot(
            clear=False, ls="dashed", cmap=None, color=colXhat
        )
        ax = (res - res.min() - mad).plot(clear=False, cmap=None, color=colRes)

        #             color=colXhat)
        #     ax.plot(res.T.masked_data - 1.2 * ma,
        #             color=colRes)

        # if X.x is not None and X.x.data is not None:
        #     ax.plot(X.x.data, X_hat.T.masked_data - ma, '-',
        #             color=colXhat)
        #     ax.plot(X.x.data, res.T.masked_data - 1.2 * ma, '-',
        #             color=colRes)
        # else:
        #     ax.plot(X_hat.T.masked_data - ma,
        #             color=colXhat)
        #     ax.plot(res.T.masked_data - 1.2 * ma,
        #             color=colRes)
        ax.autoscale(enable=True, axis="y")
        ax.set_title(f"{self.name} plot of merit")
        ax.yaxis.set_visible(False)
        return ax

    _docstring.get_sections(_docstring.dedent(plotmerit.__doc__), base="plotmerit")

    @property
    def Y(self):
        """
        The `Y` input.
        """
        # We use Y property only to show this information to the end-user. Internally
        # we use _Y attribute to refer to the input data
        if self._Y_is_missing:
            raise NotFittedError
        Y = self._Y
        return Y


# ======================================================================================
# Base class LinearRegressionAnalysis
# ======================================================================================
class LinearRegressionAnalysis(AnalysisConfigurable):

    # ----------------------------------------------------------------------------------
    # Configuration parameters (mostly defined in subclass
    # as they depend on the model estimator)
    # ----------------------------------------------------------------------------------
    fit_intercept = tr.Bool(
        default_value=True,
        help="Whether to calculate the `intercept` for this model. If set to `False`, "
        "no `intercept` will be used in calculations (*i.e.,* data is expected to be "
        "centered).",
    ).tag(config=True)

    positive = tr.Bool(
        default_value=False,
        help="When set to `True` , forces the coefficients (\ `coef`\ ) to be positive.",
    ).tag(config=True)

    # ----------------------------------------------------------------------------------
    # Runtime Parameters (in addition to those of AnalysisConfigurable)
    # ----------------------------------------------------------------------------------
    _Y = NDDatasetType()
    _Y_preprocessed = Array(help="preprocessed Y")

    # ----------------------------------------------------------------------------------
    # Initialization
    # ----------------------------------------------------------------------------------
    def __init__(
        self,
        *,
        log_level="WARNING",
        warm_start=False,
        copy=True,
        **kwargs,
    ):

        # call the super class for initialisation of the configuration parameters
        # to do before anything else!
        super().__init__(
            log_level=log_level,
            warm_start=warm_start,
            copy=copy,
            **kwargs,
        )

        # initialize sklearn LinearRegression
        self._linear_regression = linear_model.LinearRegression(
            fit_intercept=self.fit_intercept,
            copy_X=copy,
            n_jobs=None,  # not used for the moment (XXX: should we add this?)
            positive=self.positive,
        )

        # unlike decomposition methods, we output ndarray when the input
        # is not a dataset
        self._output_type = "ndarray"

    # ----------------------------------------------------------------------------------
    # Private validation and default getter methods
    # ----------------------------------------------------------------------------------
    @tr.validate("_Y")
    def _Y_validate(self, proposal):
        # validation of the _Y attribute: fired when self._Y is assigned
        Y = proposal.value

        # we need a dataset or a list of NDDataset with eventually  a copy of the
        # original data (default being to copy them)

        Y = self._make_dataset(Y)
        return Y

    @property
    def _Y_is_missing(self):
        # check wether or not Y has been already defined
        try:
            if self._Y is None:
                return True
        except NotFittedError:
            return True
        return False

    # ----------------------------------------------------------------------------------
    # Private methods
    # ----------------------------------------------------------------------------------
    @tr.observe("_Y")
    def _preprocess_as_Y_changed(self, change):
        # to be optionally replaced by user defined function (with the same name)
        Y = change.new
        # optional preprocessing as scaling, centering, ...
        # return a np.ndarray
        self._Y_preprocessed = Y.data

    def _fit(self, X, Y=None, sample_weight=None):
        # this method is called by the abstract class fit.
        _outfit = self._linear_regression.fit(X, Y, sample_weight=sample_weight)
        return _outfit

    # ----------------------------------------------------------------------------------
    # Public methods
    # ----------------------------------------------------------------------------------
    def fit(self, X, Y=None, sample_weight=None):
        """
        Fit linear model.

        Parameters
        ----------
        X : `NDDataset` or :term:`array-like` of shape (:term:`n_observations`\ ,:term:`n_features`\ )
            Training data, where `n_observations` is the number of observations
            and `n_features` is the number of features.
        Y : :term:`array-like` of shape (:term:`n_observations`\ ,) or (:term:`n_observations`\ ,:term:`n_targets`\ )
            Target values. Will be cast to `X`\ 's dtype if necessary.
        sample_weight : :term:`array-like` of shape (:term:`n_observations`\ ,), default: `None`
            Individual weights for each observation.

        Returns
        -------
        self
            Returns the instance itself.
        """
        self._fitted = False  # reiniit this flag

        # store if the original input type is a dataset (or at least a subclass instance
        # of NDArray)
        self._is_dataset = isinstance(X, NDArray)

        def _make2D(X):
            # For regression analysis we need X as a NDDataset with two dimensions
            # IF X is 1D, then we add a dimension at the end.
            X = NDDataset(X)
            if X.ndim == 1:
                coordset = X.coordset
                X._data = X._data[:, np.newaxis]
                if np.any(X.mask):
                    X._mask = X._mask[:, np.newaxis]
                X.dims = ["x", "a"]
                coordx = coordset[0] if coordset is not None else None
                X.set_coordset(x=coordx, a=None)
            return X

        # fire the X and Y validation and preprocessing.
        if Y is not None:
            self._X = _make2D(X)
            self._Y = Y
        else:
            # X should contain the X and Y information (X being the coord and Y the data)
            if X.coordset is None:
                raise ValueError(
                    "The passed argument must have a x coordinates,"
                    "or X input and Y target must be passed separately"
                )
            self._X = _make2D(X.coord(0))
            self._Y = X

        # _X_preprocessed has been computed when X was set, as well as _Y_preprocessed.
        # At this stage they should be simple ndarrays
        newX = self._X_preprocessed
        newY = self._Y_preprocessed

        # call to the actual _fit method (overloaded in the subclass)
        # warning : _fit must take ndarray arguments not NDDataset arguments.
        # when method must return NDDataset from the calculated data,
        # we use the decorator _wrap_ndarray_output_to_nddataset, as below or in the PCA
        # model for example.
        self._outfit = self._fit(newX, newY, sample_weight=sample_weight)

        # if the process was succesful,_fitted is set to True so that other method which
        # needs fit will be possibly used.
        self._fitted = True
        return self

    @property
    def Y(self):
        """
        Return the `Y` input dataset.
        """
        # We use Y property only to show this information to the end user. Internally
        # we use _Y attribute to refer to the input data
        if self._Y_is_missing:
            raise NotFittedError
        Y = self._Y
        if self._is_dataset or self._output_type == "NDDataset":
            return Y
        else:
            return np.asarray(Y)

    @property
    def coef(self):
        """
        Estimated coefficients for the linear regression problem.

        If multiple targets are passed during the fit (Y 2D), this is a 2D array of
        shape (:term:`n_targets`\ , :term:`n_features`\ ), while if only one target
        is passed, this is a 1D array of length :term:`n_features`\ .
        """
        if self._linear_regression.coef_.size == 1:
            # this is the result of the single equation, so only one value
            # should be returned
            A = float(self._linear_regression.coef_)
            if self._is_dataset and self._Y.has_units and self._X.has_units:
                A = A * self._Y.units / self._X.units
        elif self._is_dataset:

            unitsX = self._X.units if self._X.units is not None else 1.0
            unitsY = self._Y.units if self._Y.units is not None else 1.0
            if unitsX != 1 or unitsY != 1:
                units = self._Y.units / self._X.units
            else:
                units = None

            A = type(self._X)(
                data=self._linear_regression.coef_,
                coordset=self._Y.coordset,
                dims=self._Y.T.dims,
                units=units,
                title=f"{self._Y.title} / {self._X.title}",
                history="Computed from the LSTSQ model",
            )
        return A

    @property
    def intercept(self):
        """
        Return a float or an array of shape (:term:`n_targets`\ ,).

        Independent term in the linear model. Set to ``0.0`` if `fit_intercept` is `False`.
        If `Y` has units, then `intercept` has the same units.
        """
        if self._linear_regression.intercept_.size == 1:
            # A single value, return the associated quantity
            B = self._linear_regression.intercept_
            if self._is_dataset and self._Y.has_units:
                B = B * self._Y.units
        elif self._is_dataset:
            # else, return a NDDataset with the same units has Y
            B = type(self._X)(
                data=self._linear_regression.intercept_,
                coordset=self._Y.coordset,
                dims=self._Y.dims,
                units=self._Y.units,
                title=f"{self._Y.title} at origin",
                history="Computed from the LSTSQ model",
            )
        return B

    def predict(self, X=None):
        """
        Predict features using the linear model.

        Parameters
        ----------
        X : `NDDataset` or :term:`array-like` matrix, shape (:term:`n_observations`\ ,:term:`n_features`\ )
            Observations. If `X` is not set, the input `X` for `fit` is used.

        Returns
        -------
        `~spectrochempy.core.dataset.nddataset.NDDataset`
            Predicted values (object of type of the input) using a ahape (:term:`n_observations`\ ,).
        """
        if not self._fitted:
            raise NotFittedError()

        # Fire the validation and preprocessing
        if X is not None:
            # _is_dataset = hasattr(X, "_implements") and X._implements("NDDataset")
            self._X = X

        # Get the processed ndarray data
        newX = self._X_preprocessed

        predicted = self._linear_regression.predict(newX)

        if self._is_dataset:
            predicted = type(self._X)(
                predicted,
                coordset=self._Y.coordset,
                dims=self._Y._dims,
                units=self._Y.units,
                title=self._Y.title,
                history="Computed from a LSTSQ model",
            )

        return predicted

    def score(self, X=None, Y=None, sample_weight=None):
        """
        Return the coefficient of determination of the prediction.

        The coefficient of determination :math:`R^2` is defined as
        :math:`(1 - \\frac{u}{v})` , where :math:`u` is the residual
        sum of squares ``((y_true - y_pred)** 2).sum()`` and :math:`v`
        is the total sum of squares ``((y_true - y_true.mean()) ** 2).sum()`` .
        The best possible score is ``1.0`` and it can be negative (because the
        model can be arbitrarily worse). A constant model that always predicts
        the expected value of `Y`\ , disregarding the input features, would get
        a :math:`R^2` score of 0.0.

        Parameters
        ----------
        X : `NDDataset` or :term:`array-like` of shape (:term:`n_observations`\ , :term:`n_features`\ )
            Test samples.

        Y : `NDDataset` or :term:`array-like` of shape (:term:`n_observations`\ ,)
            True values for `X`\ .

        sample_weight : :term:`array-like` of shape (:term:`n_observations`\ ,), default: `None`
            Sample weights.

        Returns
        -------
        `float`
            :math:`R^2` of `predict` (`X` ) wrt. `Y` .
        """
        if not self._fitted:
            raise NotFittedError()

        # Fire the validation and preprocessing
        self._X = X if X is not None else self.X
        self._Y = Y if X is not None else self.Y

        # Get the processed ndarray data
        newX = self._X_preprocessed
        newY = self._Y_preprocessed

        return self._linear_regression.score(newX, newY, sample_weight=sample_weight)<|MERGE_RESOLUTION|>--- conflicted
+++ resolved
@@ -538,11 +538,7 @@
 
         See Also
         --------
-<<<<<<< HEAD
-        fit_transform :  Fit the model with an input dataset ``X`` and apply the dimensionality reduction on ``X``.
-=======
         fit_transform :  Fit the model with an input dataset ``X`` and apply the dimensionality reduction on ``X``\ .
->>>>>>> 87c4c553
         fit_reduce : Alias of `fit_transform` (Deprecated).
         """
         self._fitted = False  # reinit this flag
@@ -847,7 +843,6 @@
         Parameters
         ----------
         %(analysis_fit.parameters.X)s
-
         Y : any
             Depends on the model.
         %(kwargs)s
@@ -945,19 +940,12 @@
 
         Parameters
         ----------
-<<<<<<< HEAD
-        X : `NDDataset`
-            Original dataset that was fitted.
-        X_hat : `NDDataset`
-            Inverse transformed (reconstructed) dataset from a decomposition model.
-=======
         X : `NDDataset`\ , optional
             Original dataset. If is not provided (default), the `X`
             attribute is used and X_hat is computed using `inverse_transform`\ .
         X_hat : `NDDataset`\ , optional
             Inverse transformed dataset. if `X` is provided, `X_hat`
             must also be provided as compuyed externally.
->>>>>>> 87c4c553
         %(kwargs)s
 
         Returns
