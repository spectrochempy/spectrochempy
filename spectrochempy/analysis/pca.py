# -*- coding: utf-8 -*-
# ======================================================================================
# Copyright (©) 2015-2023 LCS - Laboratoire Catalyse et Spectrochimie, Caen, France.
# CeCILL-B FREE SOFTWARE LICENSE AGREEMENT
# See full LICENSE agreement in the root directory.
# ======================================================================================
"""
Implementation of Principal Component Analysis (using scikit-learn library)
"""
import matplotlib.pyplot as plt
import numpy as np
import traitlets as tr
from matplotlib.ticker import MaxNLocator, ScalarFormatter
from numpy.random import RandomState
from sklearn import decomposition

from spectrochempy.analysis._base import (
    DecompositionAnalysis,
    NotFittedError,
    _wrap_ndarray_output_to_nddataset,
)
from spectrochempy.utils.decorators import signature_has_configurable_traits
from spectrochempy.utils.docstrings import _docstring
from spectrochempy.utils.plots import NBlue, NRed

__all__ = ["PCA"]
__configurables__ = ["PCA"]


# ======================================================================================
# class PCA
# ======================================================================================
@signature_has_configurable_traits
class PCA(DecompositionAnalysis):
    _docstring.delete_params("DecompositionAnalysis.see_also", "PCA")

    __doc__ = _docstring.dedent(
        """
    Principal Component Anamysis (PCA).

    The Principal Component Analysis analysis is using the
    `sklearn.decomposition.PCA` model.

    Parameters
    ----------
    %(AnalysisConfigurable.parameters)s

    See Also
    --------
    %(DecompositionAnalysis.see_also.no_PCA)s
    """
    )

    # ----------------------------------------------------------------------------------
    # Runtime Parameters,
    # only those specific to PCA, the other being defined in AnalysisConfigurable.
    # ----------------------------------------------------------------------------------
    # define here only the variable that you use in fit or transform functions
    _pca = tr.Instance(
        decomposition.PCA,
        help="The instance of sklearn.decomposition.PCA used in this model",
    )

    # ----------------------------------------------------------------------------------
    # Configuration parameters
    # ----------------------------------------------------------------------------------
    # sklearn PCA is always on centered data
    standardized = tr.Bool(
        default_value=False,
        help="If True the data are scaled to unit standard deviation: "
        ":math:`X' = X / \\sigma`",
    ).tag(config=True)

    scaled = tr.Bool(
        default_value=False,
        help="If True the data are scaled in the interval ``[0-1]`` : "
        ":math:`X' = (X - min(X)) / (max(X)-min(X))``",
    ).tag(config=True)

    used_components = tr.Union(
        (tr.Enum(["mle"]), tr.Int(), tr.Float()),
        allow_none=True,
        default_value=None,
        help="""Number of components to keep.
if `used_components` is not set all components are kept::

    used_components == min(n_observations, n_features)

If ``used_components == 'mle'`` and ``svd_solver == 'full'`` , Minka's MLE is used to guess
the dimension. Use of ``used_components == 'mle'`` will interpret `svd_solver == 'auto'`
as ``svd_solver == 'full'`` .
If `0 < used_components < 1` and `svd_solver == 'full'` , select the number of
components such that the amount of variance that needs to be explained is greater than
the percentage specified by used_components.
If `svd_solver == 'arpack'` , the number of components must be strictly less than the
minimum of n_features and n_observations. Hence, the None case results in::

    used_components == min(n_observations, n_features) - 1""",
    ).tag(config=True)

    whiten = tr.Bool(
        default_value=False,
        help="""When True (False by default) the `components_` vectors are multiplied
by the square root of n_observations and then divided by the singular values to ensure
uncorrelated outputs with unit component-wise variances. Whitening will remove some
information from the transformed signal (the relative variance scales of the components)
but can sometime improve the predictive accuracy of the downstream estimators by making
their data respect some hard-wired assumptions.""",
    ).tag(config=True)

    svd_solver = tr.Enum(
        ["auto", "full", "arpack", "randomized"],
        default_value="auto",
        help="""If auto :
The solver is selected by a default policy based on `X.shape`
and `used_components`: if the input data is larger than 500x500 and the number of
components to extract is lower than 80% of the smallest dimension of the data, then the
more efficient 'randomized' method is enabled. Otherwise the exact full SVD is computed
and optionally truncated afterwards.
If full :
run exact full SVD calling the standard LAPACK solver via `scipy.linalg.svd` and select
the components by postprocessing
If arpack :
run SVD truncated to used_components calling ARPACK solver via `scipy.sparse.linalg.svds` .
It requires strictly 0 < used_components < min(X.shape)
If randomized :
run randomized SVD by the method of Halko et al.""",
    ).tag(config=True)

    tol = tr.Float(
        default_value=0.0,
        help="""Tolerance for singular values computed by svd_solver == 'arpack'.
Must be of range [0.0, infinity).""",
    ).tag(config=True)

    iterated_power = tr.Union(
        (tr.Int(), tr.Enum(["auto"])),
        default_value="auto",
        help="""Number of iterations for the power method computed by
svd_solver == 'randomized'. Must be of range [0, infinity).""",
    ).tag(config=True)

    n_oversamples = tr.Int(
        default_value=10,
        help="""This parameter is only relevant when `svd_solver="randomized"` .
It corresponds to the additional number of random vectors to sample the range of `X` so
as to ensure proper conditioning. See :func:`~sklearn.utils.extmath.randomized_svd`
for more details.""",
    ).tag(config=True)

    power_iteration_normalizer = tr.Enum(
        ["auto", "QR", "LU", "none"],
        default_value="auto",
        help="""Power iteration normalizer for randomized SVD solver. Not used by
ARPACK. See :func:`~sklearn.utils.extmath.randomized_svd` for more details.""",
    ).tag(config=True)

    random_state = tr.Union(
        (tr.Int(), tr.Instance(RandomState)),
        allow_none=True,
        default_value=None,
        help="""Used when the 'arpack' or 'randomized' solvers are used. Pass an int
for reproducible results across multiple function calls.""",
    ).tag(config=True)

    # ----------------------------------------------------------------------------------
    # Initialization
    # ----------------------------------------------------------------------------------
    def __init__(
        self,
        *,
        log_level="WARNING",
        warm_start=False,
        copy=True,
        **kwargs,
    ):
        # we have changed the name n_components use in sklearn by
        # used_components (in order  to avoid conflict with the rest of the program)
        # warn th user:
        if "n_components" in kwargs:
            raise KeyError(
                "`n_components` is not a valid parameter. Did-you mean "
                "`used_components`?"
            )

        # call the super class for initialisation of the configuration parameters
        # to do before anything else!
        super().__init__(
            log_level=log_level,
            warm_start=warm_start,
            copy=copy,
            **kwargs,
        )

        # initialize sklearn PCA
        self._pca = decomposition.PCA(
            n_components=self.used_components,
            whiten=self.whiten,
            copy=copy,
            svd_solver=self.svd_solver,
            tol=self.tol,
            iterated_power=self.iterated_power,
            n_oversamples=self.n_oversamples,
            power_iteration_normalizer=self.power_iteration_normalizer,
            random_state=self.random_state,
        )

    # ----------------------------------------------------------------------------------
    # Private methods (overloading abstract classes)
    # ----------------------------------------------------------------------------------
    @tr.observe("_X")
    def _preprocess_as_X_changed(self, change):

        X = change.new

        # Standardization
        # ---------------
        if self.standardized:
            self._std = X.std(dim=0)
            X /= self._std
            X.name = f"standardized {X.name}"

        # Scaling
        # -------
        if self.scaled:
            self._min = X.min(dim=0)
            self._ampl = X.ptp(dim=0)
            X -= self._min
            X /= self._ampl
            X.name = "scaled %s" % X.name

        self._X_preprocessed = X.data

        # final check on the configuration used_components parameter
        # (which can be done only when X is defined in fit arguments)
        n_observations, n_features = X.shape

        n_components = self.used_components
        if n_components is None:
            pass
        elif n_components == "mle":
            if n_observations < n_features:
                raise ValueError(
                    "used_components='mle' is only supported if n_observations >= n_features"
                )
        elif not 0 <= n_components <= min(n_observations, n_features):
            raise ValueError(
                "used_components=%r must be between 0 and "
                "min(n_observations, n_features)=%r with "
                "svd_solver='full'" % (n_components, min(n_observations, n_features))
            )

    def _fit(self, X, Y=None):
        # this method is called by the abstract class fit.
        # Input X is a np.ndarray
        # Y is ignored in this model

        # call the sklearn _fit function on data (it outputs SVD results)
        # _outfit is a tuple handle the eventual output of _fit for further processing.

        # The _outfit members are np.ndarrays
        _outfit = self._pca.fit(X)

        # get the calculated attribute
        self._components = self._pca.components_

        self._noise_variance = self._pca.noise_variance_
        self._n_observations = self._pca.n_samples_
        self._explained_variance = self._pca.explained_variance_
        self._explained_variance_ratio = self._pca.explained_variance_ratio_
        self._singular_values = self._pca.singular_values_

        # unlike to sklearn, we will update the n_components value here with the
        # eventually calculated ones: this will simplify further process
        # indeed in sklearn, the value after processing is n_components_
        # with an underscore at the end

        self._n_components = int(
            self._pca.n_components_
        )  # cast the returned int64 to int
        return _outfit

    def _transform(self, X):
        return self._pca.transform(X)

    def _inverse_transform(self, X_transform):
        # we need to  set self._pca.components_ to a compatible size but without
        # destroying the full matrix:
        store_components_ = self._pca.components_
        self._pca.components_ = self._pca.components_[: X_transform.shape[1]]
        X = self._pca.inverse_transform(X_transform)
        # restore
        self._pca.components_ = store_components_
        return X

    def _get_components(self):
        self._components = self._pca.components_
        return self._components

    # ----------------------------------------------------------------------------------
    # Public methods and properties specific to PCA
    # ----------------------------------------------------------------------------------
    _docstring.keep_params("analysis_fit.parameters", "X")

    @_docstring.dedent
    def fit(self, X):
        """
        Fit the PCA model on X.

        Parameters
        ----------
        %(analysis_fit.parameters.X)s

        Returns
        -------
        %(analysis_fit.returns)s

        See Also
        --------
        %(analysis_fit.see_also)s
        """
        return super().fit(X, Y=None)

    @property
    def loadings(self):
        """
        Return PCA loadings.
        """
        return self.get_components()

    @property
    def scores(self):
        """
        Returns PCA scores.
        """
        return self.transform(self.X)

    @property
    @_wrap_ndarray_output_to_nddataset(
        units=None, title="explained variance", typesingle="components"
    )
    def explained_variance(self):
        return self._pca.explained_variance_

    ev = explained_variance

    @property
    @_wrap_ndarray_output_to_nddataset(
        units="percent", title="explained variance ratio", typesingle="components"
    )
    def explained_variance_ratio(self):
        return self._pca.explained_variance_ratio_ * 100.0

    ev_ratio = explained_variance_ratio

    @property
    @_wrap_ndarray_output_to_nddataset(
        units="percent", title="cumulative explained variance", typesingle="components"
    )
    def cumulative_explained_variance(self):
        return np.cumsum(self._pca.explained_variance_ratio_) * 100.0

    ev_cum = cumulative_explained_variance

    # ----------------------------------------------------------------------------------
    # Reporting specific to PCA
    # ----------------------------------------------------------------------------------
    def __str__(self, n_components=5):

        if not self._fitted:
            raise NotFittedError(
                f"The fit method must be used prior using the {self.name} model"
            )

        s = "\n"
        s += "PC\tEigenvalue\t\t%variance\t\t%cumulative\n"
        s += "  \t of cov(X)\t\t   per PC\t\t   variance\n"

        if n_components is None or n_components > self.n_components:
            n_components = self.n_components
        for i in range(n_components):
            tup = (
                i + 1,
                np.sqrt(self.ev.data[i]),
                self.ev_ratio.data[i],
                self.ev_cum.data[i],
            )
            s += "#{}\t{:10.3e}\t\t{:9.3f}\t\t{:11.3f}\n".format(*tup)

        return s

    def printev(self, n_components=None):
        """
        Print PCA figures of merit.

        Prints eigenvalues and explained variance for all or first n_pc PC's.

        Parameters
        ----------
        n_pc : int, optional
            The number of components to print.
        """
        if not self._fitted:
            raise NotFittedError(
                "The fit method must be used " "before using this method"
            )

        if n_components is None or n_components > self.n_components:
            n_components = self.n_components
        print((self.__str__(n_components)))

    # ----------------------------------------------------------------------------------
    # Plot methods specific to PCA
    # ----------------------------------------------------------------------------------
    def screeplot(self, n_components=None, **kwargs):
        """
        Scree plot of explained variance + cumulative variance by PCA.

        Explained variance by each PC is plot as a bar graph (left y axis)
        and cumulative explained variance is plot as a scatter plot with lines
        (right y axis).

        Parameters
        ----------
        n_components : int
            Number of components to plot.
        **kwargs
            Extra arguments: `colors` (default: ``[NBlue, NRed]`` ) to set the colors
            of the bar plot and scatter plot; ``ylims`` (default ``[(0, 100), "auto"]``\ ).

        Returns
        -------
        `list` of `~matplotlib.axes.Axes`
            The list of axes.
        """
        # get n_components
        if n_components is None:
            n_components = self.n_components
        else:
            n_components = min(self.n_components, n_components)

        color1, color2 = kwargs.get("colors", [NBlue, NRed])
        # pen = kwargs.get('pen', True)
        ylim1, ylim2 = kwargs.get("ylims", [(0, 100), "auto"])

        if ylim2 == "auto":
            y1 = np.around(self.ev_ratio.data[0] * 0.95, -1)
            y2 = 101.0
            ylim2 = (y1, y2)

        ax1 = self.ev_ratio[:n_components].plot_bar(
            ylim=ylim1, color=color1, title="Scree plot"
        )
        ax2 = self.ev_cum[:n_components].plot_scatter(
            ylim=ylim2, color=color2, pen=True, markersize=7.0, twinx=ax1
        )
        ax1.set_title("Scree plot")
        return ax1, ax2

    def scoreplot(
        self,
        *args,
        colormap="viridis",
        color_mapping="index",
        show_labels=False,
        labels_column=0,
        labels_every=1,
        **kwargs,
    ):
        """
        2D or 3D scoreplot of observations.

        Plots the projection of each observation/spectrum onto the span of two or
        three selected principal components.

        Parameters
        ----------
        *args : `NDDataset` and/or series of 2 or 3 ints or iterabble of 2 or 3 int, optional
            The `NDDataset` contains the sores to plot. If not provided `PCA.scores`
            is used. The 2 or 3 int are the PC on which the projection is shown. If not
            provided, default to [1,2], i.e. bidimensional plot on PCs #1 and #2.
        colormap : str
            A matplotlib colormap.
        color_mapping : 'index' or 'labels'
            If 'index', then the colors of each n_scores is mapped sequentially
            on the colormap. If labels, the labels of the n_observations are
            used for color mapping.
        show_labels : bool, optional, default: False
            If True each observation will be annotated with its label.
        labels_column : int, optional, default:0
            If several columns of labels are present indicates which column has to be
            used to show labels.
        labels_every : int, optional, default: 1
<<<<<<< HEAD
            Do not label all points, but only every value indicated by this parameter.
        """
=======
        `   Do not label all points, but only every value indicated by this parameter.
>>>>>>> 87c4c553

        Returns
        -------
        `~matplotlib.axes.Axes`
            The axes
        """
        self.prefs = self.X.preferences

        # checks args
        if len(args) > 0:
            scores = args[0]
            if hasattr(scores, "_implements") and not scores._implements("NDDataset"):
                if len(args) > 1:
                    pcs = args[1:]
                else:
                    pcs = 1, 2
            else:
                scores = self.scores
                pcs = args
        else:
            scores = self.scores
            pcs = 1, 2

        if isinstance(pcs[0], (list, tuple, set)):
            pcs = pcs[0]

        # transform to internal index of component's index (1->0 etc...)
        pcs = np.array(pcs) - 1

        # colors
        if color_mapping == "index":
            if np.any(scores.y.data):
                colors = scores.y.data
            else:
                colors = np.array(range(scores.shape[0]))

        elif color_mapping == "labels" and scores.y.labels is not None:
            if scores.y.labels.ndim == 1:
                labels = list(set(scores.y.labels))
            else:
                labels = list(set(scores.y.labels[:, labels_column]))
            colors = [labels.index(lab) for lab in scores.y.labels]

        # labels
        scatterlabels = None
        if show_labels:
            if scores.y.labels is None:
                raise ValueError("You set show_label to true but score.y has no label")
            elif scores.y.labels.ndim == 1:
                scatterlabels = scores.y.labels
            else:
                scatterlabels = scores.y.labels[:, labels_column]

        if len(pcs) == 2:
            # bidimensional score plot

            fig = plt.figure(**kwargs)
            ax = fig.add_subplot(111)
            ax.set_title("Score plot")

            ax.set_xlabel(
                "PC# {} ({:.3f}%)".format(pcs[0] + 1, self.ev_ratio.data[pcs[0]])
            )
            ax.set_ylabel(
                "PC# {} ({:.3f}%)".format(pcs[1] + 1, self.ev_ratio.data[pcs[1]])
            )
            x = scores.masked_data[:, pcs[0]]
            y = scores.masked_data[:, pcs[1]]
            axsc = ax.scatter(x, y, s=30, c=colors, cmap=colormap)

            if scatterlabels is not None:
                for idx, lab in enumerate(scatterlabels):
                    if idx % labels_every != 0:
                        continue
                    ax.annotate(
                        lab,
                        xy=(x[idx], y[idx]),
                        xytext=(-20, 20),
                        textcoords="offset pixels",
                        color=axsc.to_rgba(colors[idx]),
                    )

            number_x_labels = self.prefs.number_of_x_labels  # get from config
            number_y_labels = self.prefs.number_of_y_labels
            # the next two line are to avoid multipliers in axis scale
            y_formatter = ScalarFormatter(useOffset=False)
            ax.yaxis.set_major_formatter(y_formatter)
            ax.xaxis.set_major_locator(MaxNLocator(number_x_labels))
            ax.yaxis.set_major_locator(MaxNLocator(number_y_labels))
            ax.xaxis.set_ticks_position("bottom")
            ax.yaxis.set_ticks_position("left")

        if len(pcs) == 3:
            # tridimensional score plot
            plt.figure(**kwargs)
            ax = plt.axes(projection="3d")
            ax.set_title("Score plot")
            ax.set_xlabel(
                "PC# {} ({:.3f}%)".format(pcs[0] + 1, self.ev_ratio.data[pcs[0]])
            )
            ax.set_ylabel(
                "PC# {} ({:.3f}%)".format(pcs[1] + 1, self.ev_ratio.data[pcs[1]])
            )
            ax.set_zlabel(
                "PC# {} ({:.3f}%)".format(pcs[2] + 1, self.ev_ratio.data[pcs[2]])
            )
            axsc = ax.scatter(
                scores.masked_data[:, pcs[0]],
                scores.masked_data[:, pcs[1]],
                scores.masked_data[:, pcs[2]],
                zdir="z",
                s=30,
                c=colors,
                cmap=colormap,
                depthshade=True,
            )

        if color_mapping == "labels" and scores.y.labels is not None:
            import matplotlib.patches as mpatches

            leg = []
            for lab in labels:
                i = labels.index(lab)
                c = axsc.get_cmap().colors[int(255 / (len(labels) - 1) * i)]
                leg.append(mpatches.Patch(color=c, label=lab))

            ax.legend(handles=leg, loc="best")

        return ax


if __name__ == "__main__":
    pass<|MERGE_RESOLUTION|>--- conflicted
+++ resolved
@@ -491,12 +491,7 @@
             If several columns of labels are present indicates which column has to be
             used to show labels.
         labels_every : int, optional, default: 1
-<<<<<<< HEAD
-            Do not label all points, but only every value indicated by this parameter.
-        """
-=======
         `   Do not label all points, but only every value indicated by this parameter.
->>>>>>> 87c4c553
 
         Returns
         -------
