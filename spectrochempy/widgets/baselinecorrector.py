# -*- coding: utf-8 -*-
# ======================================================================================
# Copyright (©) 2015-2023 LCS - Laboratoire Catalyse et Spectrochimie, Caen, France.
# CeCILL-B FREE SOFTWARE LICENSE AGREEMENT
# See full LICENSE agreement in the root directory.
# ======================================================================================
import re
from functools import partial

from IPython.display import display
from ipywidgets import Layout, widgets

from spectrochempy.analysis.baseline.baseline import Baseline
from spectrochempy.application import info_, warning_
from spectrochempy.core.dataset.nddataset import NDDataset
from spectrochempy.core.plotters.multiplot import multiplot
from spectrochempy.core.readers.importer import read
<<<<<<< HEAD
from spectrochempy.processing.transformation.concatenate import concatenate
from spectrochempy.utils.plots import show
=======
>>>>>>> f74f02ed

__all__ = ["BaselineCorrector"]


class BaselineCorrector:
    """
    Launch a GUI for baseline corrections.

    Wrapper of Baseline, with widgets for dataset slicing,
    input parameters and graphical output.
    Should be run in jupyter notebook (does not always run properly in jupyter lab)
    with the widget backend (magic `%matplotlib widget` ).

    Parameters
    ----------
    X : `NDDataset`\ , default: `None`
        The `NDDataset` to process. If `None`, an upload button can be used to load
        data.
    initial_ranges : list, optional, default: None
        The initial regions where to compute the baseline. If not given, 5% on each
        side of the spectra will be taken as a starting range's list.

    Attributes
    ----------
    original : `NDDataset`
        The (sliced) NDDataset, without baseline correction.
    corrected : `NDDataset`
        The baseline corrected NDDataset.
    baseline : `NDDataset`
        The baselines.

    See Also
    --------
    Baseline : Baseline correction method.

    Notes
    -----
    The `BaselineCorrector()` widget can be used in jupyter notebook and jupyter lab.

    - The GUI buttons are the following:
        - `upload`: allows uploading files.
          Uploading file will trigger the reading and processing with default parameters
          (linear baseline with ranges of 5% of the x-axis at both ends). If a NDDataset
          has been passed or a file has been previously loaded, BaselineCorrector will
          be reset with the new file(s).
        - `process`: triggers baseline correct and plotting of original
          dataset + baseline and corrected datasets
        - `save as`: save the baseline corrected dataset
    - The `x slice` and `y slice` textboxes can be used to slice the initial
      dataset with the usual `[start:stop:step]`
      format. In both dimensions, coordinates or indexes
      can be used (for example, [3000.0::2] or [:100:5] are valid entries).
    - `Method` and `Interpolation` dropdown fields are self explaining,
      see `Baseline`\  for details.
    - Ranges should be entered as a series of intervals or wavenumbers, e.g.

      ```
      [5900.0, 5400.0],
      2000.0,
      [1550.0, 1555.0],
      ```

    Examples
    --------
    Runs only in Jupyter notebook/ipython environment.
    See : User's Guide > Processing > Baseline corrections for an example.

    [In 2] X = scp.read_omnic("irdata/nh4y-activation.spg")
           out = scp.BaselineCorrector(X)
    """

    def __init__(self, X=None, initial_ranges=None):

        if not isinstance(X, (NDDataset, type(None))):
            raise ValueError("X must be None or a valid NDDataset")

        self.blc = Baseline()

        self._X = X
        self._fig = None
        self._initial_ranges = initial_ranges
        self._done = False

        # I/O and processing widgets
        self._load_button = widgets.Button(description="Upload", icon="upload")
        self._load_button.on_click(self._load_clicked)
        self._process_button = widgets.Button(description="Process", icon="play")
        self._process_button.on_click(self._process_clicked)
        self._save_button = widgets.Button(description="Save as", icon="save")
        self._save_button.on_click(self._save_clicked)

        # Parameters widgets
        self._npc_slider = widgets.IntSlider(
            description="N components", value=1, min=1, max=5
        )
        self._order_slider = widgets.IntSlider(
            description="Order", layout=Layout(width="350px"), value=1, min=1, max=10
        )

        self._method_selector = widgets.Dropdown(
            description="Method",
            options=["sequential", "multivariate"],
            value="sequential",
        )
        self._method_control = widgets.HBox(children=[self._method_selector])

        self._interpolation_selector = widgets.Dropdown(
            description="Interpolation",
            options=["polynomial", "pchip"],
            value="polynomial",
        )
        self._interpolation_control = widgets.HBox(
            children=[self._interpolation_selector, self._order_slider]
        )

        self._ranges_control = widgets.Textarea(description="Ranges:")
        self._x_limits_control = widgets.Text(description="x slice:")
        self._y_limits_control = widgets.Text(description="y slice:")
        self._limits_control = widgets.HBox(
            children=[self._x_limits_control, self._y_limits_control]
        )

        self._io = widgets.VBox()
        self._controls = widgets.VBox()

        self._input = widgets.HBox(children=[self._io, self._controls])
        self._output = widgets.Output()
        display(self._input)
        display(self._output)

        # init attributes
        self.original = NDDataset()

        # events
        for control in [
            "x_limits_control",
            "y_limits_control",
            "ranges_control",
            "npc_slider",
            "order_slider",
            "method_selector",
            "interpolation_selector",
        ]:
            getattr(self, f"_{control}").observe(
                partial(self._update, control=control), names="value"
            )

        # Start
        if self._X is not None:
            self._enabled_process(True)
            self._process_clicked()
        else:
            self._enabled_process(False)

    def _enabled_process(self, flag):
        if flag:
            self._io.children = [
                self._load_button,
                self._process_button,
                self._save_button,
            ]
            self._controls.children = [
                self._limits_control,
                self._method_control,
                self._interpolation_control,
                self._ranges_control,
            ]

        else:
            self._io.children = [self._load_button]
            self._controls.children = []
            with self._output:
                info_(
                    "No data have been defined.\n"
                    "Use the upload button to load data to be processed!."
                )

    def _update(self, *args, **kwargs):

        control = kwargs.get("control")
        if control == "method_selector":
            self._method_control.children = (self._method_selector,)
            if self._method_selector.value == "multivariate":
                self._method_control.children = (
                    self._method_selector,
                    self._npc_slider,
                )

        elif control == "interpolation_selector":
            self._interpolation_control.children = (self._interpolation_selector,)
            if self._interpolation_selector.value == "polynomial":
                self._interpolation_control.children = (
                    self._interpolation_selector,
                    self._order_slider,
                )

        self._process_button.disabled = False  # probably need a reprocessing

    def _blcorrect_and_plot(self):
        slice_x = _str_to_slice(self._x_limits_control.value, self._X, "x")
        slice_y = _str_to_slice(self._y_limits_control.value, self._X, "y")
        self.original = self._X[slice_y, slice_x]
        ranges = _str_to_ranges(self._ranges_control.value)

        if self.original is not None:  # slicing was OK

            # check that no range is outside coordinates
            new_ranges, changed = _update_ranges(
                _str_to_ranges(self._ranges_control.value), self.original.x.data
            )
            if changed:
                ranges = _round_ranges(new_ranges)
                self._ranges_control.value = _ranges_to_str(ranges)

<<<<<<< HEAD
            blc = Baseline()
            blc.ranges = ranges
            blc.interpolation = self._interpolation_selector.value
            blc.order = self._order_slider.value
            blc.method = self._method_selector.value
            blc.n_components = self._npc_slider.value

            blc.fit(self.original)

            self.corrected = blc.transform()
            self.baseline = blc.baseline
=======
            self.blc.ranges = list(ranges)
            self.blc.model = "polynomial"
            interpolation = self._interpolation_selector.value
            self.blc.order = (
                self._order_slider.value if interpolation == "polynomial" else "pchip"
            )
            self.blc.multivariate = self._method_selector.value == "multivariate"
            self.blc.n_components = self._npc_slider.value

            self.blc.fit(self.original)
>>>>>>> f74f02ed

            self._output.clear_output(True)
            with self._output:
                axes = multiplot(
                    [
                        self.original,
                        self.blc.corrected,
                    ],
                    labels=["Original", "Baseline corrected"],
                    sharex=True,
                    nrow=2,
                    ncol=1,
                    fig=self._fig,
                    figsize=(8, 6),
                    dpi=96,
                    left=0.12,
                    mpl_event=False,
                )
                axes["axe11"].get_xaxis().set_visible(False)
                self.blc.show_regions(axes["axe11"])
                self._fig = axes["axe11"].figure

                ylim = axes["axe11"].get_ylim()
                self.blc.baseline.plot(ax=axes["axe11"], cmap="copper")
                axes["axe11"].set_ylim(ylim)

            self._done = True

    @property
    def corrected(self):
        return self.blc.corrected

    @property
    def baseline(self):
        return self.blc.baseline

    def _load_clicked(self, b=None):
        # read data and reset defaults
        ds = read()
        if ds is not None:
            if isinstance(ds, NDDataset):
                self._X = ds
                self._method_selector.value = "sequential"
                self._interpolation_selector.value = "polynomial"
                self._order_slider.value = 1
                self._npc_slider.value = 1
                self._done = False
                self._enabled_process(True)
                self._process_clicked()
            else:
                raise IOError("Could not read or merge uploaded files")
        else:
            self._enabled_process(False)
            warning_("process canceled because X is None")

    def _process_clicked(self, b=None):
        """(re)process dataset (slicing) and baseline correct"""

        if not self._done:
            # first processing,
            # defines default ranges (5% of the X axis at both ends)...
            len_ = int(len(self._X.x) / 20)
            if self._initial_ranges:
                ranges = self._initial_ranges
            else:
                ranges = _round_ranges(
                    (
                        [self._X.x.data[0], self._X.x.data[len_]],
                        [self._X.x.data[-len_], self._X.x.data[-1]],
                    )
                )
            self._ranges_control.value = _ranges_to_str(ranges)

            self._x_limits_control.value = _x_slice_to_str(
                slice(0, len(self._X.x), 1), self._X
            )
            self._y_limits_control.value = _y_slice_to_str(slice(0, len(self._X.y), 1))
            # ... and baseline correct with defaults

        self._blcorrect_and_plot()
        self._process_button.disabled = True

    def _save_clicked(self, b=None):
        if self.blc.corrected is not None:
            return self.blc.corrected.write()


# Utility functions
def _x_slice_to_str(slice, dataset, decimals=2):
    return (
        f"[{round(dataset.x.data[slice.start], decimals)} : "
        f"{round(dataset.x.data[slice.stop - 1], decimals)} : {slice.step}]"
    )


def _y_slice_to_str(slice):
    return f"[{slice.start} : {slice.stop} : {slice.step}]"


def _str_to_num(strg):
    num = None
    if strg:
        num = int(strg) if "." not in strg else float(strg)
    return num


def _str_to_slice(strg, dataset, dim):
    regex = r"^\[?(\d*\.?\d*)\:?(\d*\.?\d*)\:?(-?\d*)\]?$"
    strg = strg.strip()
    strg = strg.replace(" ", "")
    match = re.search(regex, strg)
    if match:
        start = _str_to_num(match.group(1))
        stop = _str_to_num(match.group(2))
        step = _str_to_num(match.group(3))
        return dataset._get_slice(slice(start, stop, step), dim)
    else:
        raise ValueError(f"Something is wrong in the slice definition: {strg}.")


def _ranges_to_str(ranges):
    return str(ranges).replace("(", "").replace("], ", "],\n").replace(")", "")


def _str_to_ranges(strg):
    strg = strg.strip()
    strg = strg.replace(" ", "")
    return eval(f"({strg})")


def _round_ranges(ranges, decimals=2):
    """round x values for better reading"""
    ranges = list(ranges)
    for i, item in enumerate(ranges):
        if isinstance(item, float):  # pragma: cover
            # can not be reached in the current implementation of baselinecorrector
            ranges[i] = round(item, decimals)
        else:
            for j, sub_item in enumerate(item):
                ranges[i][j] = round(sub_item, decimals)
    return tuple(ranges)


def _update_ranges(ranges, coord, decimals=2):
    # """
    # Return valid ranges
    #
    # Ranges outside the coord limits (if any), are replaced
    # by the min or max the coords. Ranges with the limits or including
    # the limits are unchanged.
    #
    # Returns
    # -------
    # `list`
    #     list of ranges
    # `bool`
    #     True if changed
    # """
    ranges = list(ranges)
    changed = False
    # sort coord id needed
    if coord[-1] < coord[0]:
        coord = coord[::-1]
    for i, item in enumerate(ranges):
        # if out of range, makes it within coord limits"
        if isinstance(item, float):
            if item < coord[0]:
                ranges[i] = coord[1]
                changed = True
            elif item > coord[-1]:
                ranges[i] = coord[-2]
                changed = True
        else:
            if max(item) < coord[0]:
                ranges[i] = [coord[0], coord[1]]
                changed = True
            if min(item) > coord[-1]:
                ranges[i] = [coord[-2], coord[-1]]
                changed = True
    return tuple(ranges), changed<|MERGE_RESOLUTION|>--- conflicted
+++ resolved
@@ -15,11 +15,6 @@
 from spectrochempy.core.dataset.nddataset import NDDataset
 from spectrochempy.core.plotters.multiplot import multiplot
 from spectrochempy.core.readers.importer import read
-<<<<<<< HEAD
-from spectrochempy.processing.transformation.concatenate import concatenate
-from spectrochempy.utils.plots import show
-=======
->>>>>>> f74f02ed
 
 __all__ = ["BaselineCorrector"]
 
@@ -28,7 +23,7 @@
     """
     Launch a GUI for baseline corrections.
 
-    Wrapper of Baseline, with widgets for dataset slicing,
+    Wrapper of BaselineCorrection(X), with widgets for dataset slicing,
     input parameters and graphical output.
     Should be run in jupyter notebook (does not always run properly in jupyter lab)
     with the widget backend (magic `%matplotlib widget` ).
@@ -53,7 +48,7 @@
 
     See Also
     --------
-    Baseline : Baseline correction method.
+    BaselineCorrection : Baseline correction method.
 
     Notes
     -----
@@ -73,7 +68,7 @@
       format. In both dimensions, coordinates or indexes
       can be used (for example, [3000.0::2] or [:100:5] are valid entries).
     - `Method` and `Interpolation` dropdown fields are self explaining,
-      see `Baseline`\  for details.
+      see BaselineCorrection() for details.
     - Ranges should be entered as a series of intervals or wavenumbers, e.g.
 
       ```
@@ -234,19 +229,6 @@
                 ranges = _round_ranges(new_ranges)
                 self._ranges_control.value = _ranges_to_str(ranges)
 
-<<<<<<< HEAD
-            blc = Baseline()
-            blc.ranges = ranges
-            blc.interpolation = self._interpolation_selector.value
-            blc.order = self._order_slider.value
-            blc.method = self._method_selector.value
-            blc.n_components = self._npc_slider.value
-
-            blc.fit(self.original)
-
-            self.corrected = blc.transform()
-            self.baseline = blc.baseline
-=======
             self.blc.ranges = list(ranges)
             self.blc.model = "polynomial"
             interpolation = self._interpolation_selector.value
@@ -257,7 +239,6 @@
             self.blc.n_components = self._npc_slider.value
 
             self.blc.fit(self.original)
->>>>>>> f74f02ed
 
             self._output.clear_output(True)
             with self._output:
