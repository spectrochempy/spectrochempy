# -*- coding: utf-8 -*-
# ======================================================================================
# Copyright (©) 2015-2023 LCS - Laboratoire Catalyse et Spectrochimie, Caen, France.
# CeCILL-B FREE SOFTWARE LICENSE AGREEMENT
# See full LICENSE agreement in the root directory.
# ======================================================================================
"""
This module defines the `application` on which the API rely.

It also defines
the default application preferences and IPython magic functions.
"""

__all__ = []

import json
import logging
import pprint
import subprocess
import sys
import threading
import time
import warnings
from datetime import date, timedelta
from os import environ
from pathlib import Path

import matplotlib as mpl
import numpy as np
import requests
from IPython import get_ipython
from IPython.core.error import UsageError
from IPython.core.interactiveshell import InteractiveShell
from IPython.core.magic import Magics, line_cell_magic, magics_class
from IPython.core.magics.code import extract_symbols
from IPython.display import clear_output, publish_display_data
from IPython.utils.text import get_text_list
from jinja2 import Template
from matplotlib import pyplot as plt
from pkg_resources import DistributionNotFound, get_distribution, parse_version
from setuptools_scm import get_version
from traitlets import (
    Bool,
    Enum,
    HasTraits,
    Instance,
    Integer,
    List,
    Unicode,
    Union,
    default,
    observe,
    validate,
)
from traitlets.config.application import Application
from traitlets.config.configurable import Config
from traitlets.config.manager import BaseJSONConfigManager

from spectrochempy.plot_preferences import PlotPreferences
<<<<<<< HEAD
from spectrochempy.utils.packages import get_pkg_path
from spectrochempy.utils.paths import pathclean
=======
from spectrochempy.utils.file import pathclean
from spectrochempy.utils.packages import get_pkg_path
>>>>>>> fc2d45b8
from spectrochempy.utils.traits import MetaConfigurable
from spectrochempy.utils.version import Version

# set the default style
plt.style.use(["classic"])

# ------------------------------------------------------------------
# Log levels
# ------------------------------------------------------------------

DEBUG = logging.DEBUG
INFO = logging.INFO
WARNING = logging.WARNING
ERROR = logging.ERROR
CRITICAL = logging.CRITICAL


# ------------------------------------------------------------------
# logo / copyright display
# ------------------------------------------------------------------


def display_info_string(**kwargs):  # pragma: no cover
    _template = """
    {{widgetcss}}
    <div>
    <table>
    <tr>
    <td>
    {% if logo %}
    <img src='data:image/png;base64,iVBORw0KGgoAAAANSUhEUgAAABgAAAAYCAYAAADgdz34AAAAAXNSR0IArs4c6QAAAAlw
    SFlzAAAJOgAACToB8GSSSgAAAetpVFh0WE1MOmNvbS5hZG9iZS54bXAAAAAAADx4OnhtcG1ldGEgeG1sbnM6eD0iYWRvYmU6bnM6
    bWV0YS8iIHg6eG1wdGs9IlhNUCBDb3JlIDUuNC4wIj4KICAgPHJkZjpSREYgeG1sbnM6cmRmPSJodHRwOi8vd3d3LnczLm9yZy8x
    OTk5LzAyLzIyLXJkZi1zeW50YXgtbnMjIj4KICAgICAgPHJkZjpEZXNjcmlwdGlvbiByZGY6YWJvdXQ9IiIKICAgICAgICAgICAg
    eG1sbnM6eG1wPSJodHRwOi8vbnMuYWRvYmUuY29tL3hhcC8xLjAvIgogICAgICAgICAgICB4bWxuczp0aWZmPSJodHRwOi8vbnMu
    YWRvYmUuY29tL3RpZmYvMS4wLyI+CiAgICAgICAgIDx4bXA6Q3JlYXRvclRvb2w+bWF0cGxvdGxpYiB2ZXJzaW9uIDIuMS4wLCBo
    dHRwOi8vbWF0cGxvdGxpYi5vcmcvPC94bXA6Q3JlYXRvclRvb2w+CiAgICAgICAgIDx0aWZmOk9yaWVudGF0aW9uPjE8L3RpZmY6
    T3JpZW50YXRpb24+CiAgICAgIDwvcmRmOkRlc2NyaXB0aW9uPgogICA8L3JkZjpSREY+CjwveDp4bXBtZXRhPgqNQaNYAAAGiUlE
    QVRIDY1We4xU1Rn/3XPuYx47u8w+hnU38hTcuoUEt/6D2y4RB0ME1BoEd9taJaKh9CFiN7YGp7appUAMNmktMZFoJTYVLVQ0smsy
    26CN0SU1QgsuFAaW3WVmx33N677O6XfuyoIxTXqSO/fec+75fd93vt/3/UbDV0aKSZmCpkFMLz3T9utuu2N+o98aDSMBKVAo89z5
    y+zEz3ZafcCOfvWdlGCalqKn1Bf71CygTd+mf1esSOnpdMpTb+vWpTZuWVfe3jLPa5tzHYNm0T5N0gpdkkHaDBeGBU6d1/t/fyS8
    +/CbqdfUvmsx1PuMgc2bNxv79u1zgd31r+7JH1jbIZKxWRXAcYUQ8IWvBfBXNjEuJWPgMA02NR7C3/pYT9fjdZ3A9tGrWF8YSJHn
    qcDz3y7q2T967PZv+gnYJdd1mEZ+62zGDQV/dQgKhmLzDNOXCEWM3j6eTT5Y3w78dOBKJLR1PQf+4ivPj76UPZnssBN+wbM9Aet/
    AV81Mf1EEULXYfOobvX2WWQk0aoioXwwSmirOlioY0mu8BIouzYl7P8GV3vpqCCEZvlFz769w08oLDWvyKIyL1asSm28d6WfzA97
    ztvvV1kexUMsmhlkULEkuGYmFYC6AvfUrITnwUKl5K79lkjeSSRRTCTbQPd95e1WzMbZSya74XoXAxctCllCnbECMOjZNGRwvzIX
    nD85wbkMmKK+U045Dtdi8Qp+SAxU2GTg2bYlC9224pgvmSb54vkVTBQYyhUt2KjAMyMmPjwRQW5Mh2WKwJhlBh6jVGagFM84wZnQ
    4bpC0Rt4pk1PbSt0NDcxDA5xryosDHWgtbM0DGZDWLSoiDMDYeQnGVrmOThxLozB0RAaahzkJzjKNqcIQBymJFMkOlN8Dqjpg0XY
    Tx5xO/QbmmUrqIjGJznq47TqTaClKYfjp+PInLMwnOdYvtQBZ2XcunQY+VwIo4U4muoFEjVEFE6lQyEUKzHYfgQG9ylCyngU+Cxj
    tOqxCDGHcCsOMCs6iQul5ZiStdATYxjMZXDLTUVwLY8Jey4uOh2IxjwsrP8UXJYxUrkZrghBahzV5iXU6gNkq0Z1EzIsUBUSCV2n
    EOHo0LVxHCpuxabJJdhi5PFnvw5vLXwXIfNZvD/+JNo/X40NegE54sUaazl+UL8XD1x+FB9Ijjt4EQfdGN6J/x131LwIV9ap/AYs
    0x1fz1ZKFbh6A7qKy/By9Dg6G36Ep91vUJJ15Cqr0Z67E8/HzmBrw1OwxWyM+3Mo6BAuSB17oyfx0Oyl2DN0Hqs/70Cx6hBCvESF
    UY1ShWXZZEE7OTAYxZzaPH4TuoiusZvRnunFy2NbiHYuBp2vB66srX4vMEjpRKPxKXmnoQ4+Mn4DPiv8CYcrs3GfNUXJLtM+alSO
    hrMj/KT+wBNW3+E/2liywNO3iSflbaFva/+stGDTxE0E9Sjaox8HBhxpEamzMGSEaFKg+mjEddzDh1MxTDq3YV1kGBsjfwW3S9Cq
    anjmko+ndlb1UR3s6K8JlfphNWq9Ew/7c61T2BB/EbcaNkb8GBaE0tANH7/M34PLdhJDzjIcL9xPbdTG6zyM72Y+wXPHmvB489No
    fm0b5HnbQ9Rgp/7DSSd29AeVvPeNyK6JcYl/yQVi5dBjuGvoV/gaJe47s45QUxrDmcYX0MBsdF7egvXZ7+O0vZA4X8QmOQWjlSK7
    RDz5wIM30gp9UbWcGjXxhzdDu1SiNSpx6kcQB57rPnr/3dlkZarWLnlRq5oPET1dOCIOk4wALib9eeS5iygfhkd09H0DWphB/+gs
    +PcOAS+ssrFmmXXgVfR0de9cpbAJfH3Q1jofW9DZk56dDcVsq9YcsoUMEd1qyLoT3BX1YiyHMJuk97hyjqIoE91t+NcTLeN0ZrfM
    oXatZbu6G0h4VG+ibqq0IJVK6cAjo6serG3vSUezCMct0yQeSOFJSUImqb2qbknUpDqlZxE0QZ+ZUpSlZx79h4Nda6zef9dlk121
    JDjbR5XggPRZlRnS6bRQRtLpn4++cuie/Yvn2svmNxuLw9WCcYIl4fEoTEGiSTUqJdfgU+8ROqf1iMkLzS389YtNPXc/PH8l8ONB
    JZkHD+4JtD04HmVEDWWErmBhzV2/2LB1bemJG6krzv2S6NOHUgtEP0Oif5pE/3fHoruP7N8RiP61GArzSwbUhJJQpXJKiKbfr/3b
    IhKq76sKPUdF9NW/LSqfSn6vjv8C45H/6FSgvZQAAAAASUVORK5CYII='
         style='height:25px; border-radius:12px; display:inline-block; float:left; vertical-align:middle'>
    </img>
    {% endif %}
    </td>
    <td>
    {% if message %}
    &nbsp;&nbsp;<span style='font-size:12px'>{{ message }}</span>
    {% endif %}
    </td>
    </tr>
    </table>
    </div>
    """

    clear_output()

    logo = kwargs.get("logo", True)
    message = kwargs.get("message", "info ")

    template = Template(_template)
    html = template.render(
        {"logo": logo, "message": message.strip().replace("\n", "<br/>")}
    )
    publish_display_data(data={"text/html": html})


# ------------------------------------------------------------------
# Version
# ------------------------------------------------------------------
try:
    __release__ = get_distribution("spectrochempy").version.split("+")[0]
    "Release version string of this package"
except DistributionNotFound:  # pragma: no cover
    # package is not installed
    __release__ = "--not set--"

try:
    __version__ = get_version(root="..", relative_to=__file__)
    "Version string of this package"
except LookupError:  # pragma: no cover
    __version__ = __release__


def _get_copyright():
    current_year = np.datetime64("now", "Y")
    right = f"2014-{current_year}"
    right += " - A.Travert & C.Fernandez @ LCS"
    return right


__copyright__ = _get_copyright()
"Copyright string of this package"


def _get_release_date():
    return subprocess.getoutput("git log -1 --tags --date=short --format='%ad'")


__release_date__ = _get_release_date()
"Last release date of this package"


def _get_pypi_version():
    """
    Get the last released pypi version
    """
    url = "https://pypi.python.org/pypi/spectrochempy/json"

    connection_timeout = 30  # secondss
    start_time = time.time()
    while True:
        try:
            response = requests.get(url)
            if response.status_code != 200:
                return
<<<<<<< HEAD
=======
            break  # exit the while loop in case of success
>>>>>>> fc2d45b8

        except (ConnectionError, requests.exceptions.RequestException):
            if time.time() > start_time + connection_timeout:
                # 'Unable to get updates after {} seconds of ConnectionErrors'
                return
            else:
                time.sleep(1)  # attempting once every second

    releases = json.loads(response.text)["releases"]
    versions = sorted(releases, key=parse_version)
    last_version = versions[-1]
    release_date = date.fromisoformat(
        releases[last_version][0]["upload_time_iso_8601"].split("T")[0]
    )
    return Version(last_version), release_date


def _check_for_updates(*args):

    old = Version(__version__)
    res = _get_pypi_version()
    if res is not None:
        version, release_date = res
    else:
        # probably a ConnectionError
        return

    new_release = None

    if version > old:  # pragma: no cover  # TODO: change back the comparison sign
        new_version = version.public
        if not version.is_devrelease:
            new_release = new_version

    fil = Path.home() / ".scpy_update"
    if new_release and environ.get("DOC_BUILDING") is None:  # pragma: no cover
        if not fil.exists():  # This new version is checked for the first time
            # write the information: date of writing, status, message
            fil.write_text(
                f"{date.isoformat(date.today())}%%NOT_YET_DISPLAYED%%"
                f"SpectroChemPy v.{new_release} is available.\n"
                f"Please consider updating, using pip or conda, for bug fixes and new "
                f"features! "
            )
    else:  # pragma: no cover
        if fil.exists():
            fil.unlink()


def _display_needs_update_message():
    fil = Path.home() / ".scpy_update"
    message = None
    if fil.exists():
        try:
            msg = fil.read_text()
            check_date, status, message = msg.split("%%")
            if status == "NOT_YET_DISPLAYED":
                fil.write_text(f"{date.isoformat(date.today())}%%DISPLAYED%%{message}")
            else:
                # don't notice again if the message was already displayed in the last 7 days
                last_view_delay = date.today() - date.fromisoformat(check_date)
                if last_view_delay < timedelta(days=3):
                    message = None
        except Exception:
            pass

    if message:
        # TODO : find how to make a non blocking dialog
        # may be something like this:
        # https://stackoverflow.com/questions/61251055/showinfo-and-showwarning-appearing-in-the-background-in-tkinter-messagebox
        # import tkinter as tk
        # from tkinter.messagebox import showinfo
        # root = tk.Tk()
        # root.withdraw()
        # showinfo("New version available", message)
        # root.mainloop()
        return message


CHECK_UPDATE = threading.Thread(target=_check_for_updates, args=(1,))
CHECK_UPDATE.start()

# other info


__url__ = "https://www.spectrochempy.fr"
"URL for the documentation of this package"

__author__ = "C. Fernandez & A. Travert"
"First authors(s) of this package"

__contributor__ = "A. Ait Blal, W. Guérin, M. Mailänder"
"contributor(s) to this package"

__license__ = "CeCILL-B license"
"License of this package"

__cite__ = (
    f"Arnaud Travert & Christian Fernandez (2021) SpectroChemPy (version"
    f" {'.'.join(__version__.split('.')[0:2])}). "
    f"Zenodo. https://doi.org/10.5281/zenodo.3823841"
)
"How to cite this package"


# Directories


def _find_or_create_spectrochempy_dir():
    directory = Path.home() / ".spectrochempy"

    directory.mkdir(exist_ok=True)  # Create directory only if it does not exist

    if directory.is_file():  # pragma: no cover
        msg = "Intended SpectroChemPy directory `{0}` is actually a file."
        raise IOError(msg.format(directory))

    return directory


def get_config_dir():
    """
    Determines the SpectroChemPy configuration directory name and
    creates the directory if it doesn't exist.

    This directory is typically ``$HOME/.spectrochempy/config``,
    but if the
    SCP_CONFIG_HOME environment variable is set and the
    ``$SCP_CONFIG_HOME`` directory exists, it will be that
    directory.

    If neither exists, the former will be created.

    Returns
    -------
    config_dir : str
        The absolute path to the configuration directory.
    """

    # first look for SCP_CONFIG_HOME
    scp = environ.get("SCP_CONFIG_HOME")

    if scp is not None and Path(scp).exists():
        return Path(scp)

    config = _find_or_create_spectrochempy_dir() / "config"
    if not config.exists():
        config.mkdir(exist_ok=True)

    return config


def get_log_dir():

    # first look for SCP_LOGS
    logdir = environ.get("SCP_LOGS")

    if logdir is not None and Path(logdir).exists():
        return Path(logdir)

    logdir = _find_or_create_spectrochempy_dir() / "logs"
    if not logdir.exists():
        logdir.mkdir(exist_ok=True)

    return logdir


# ======================================================================================================================
# Magic ipython function
# ======================================================================================================================
@magics_class
class SpectroChemPyMagics(Magics):
    """
    This class implements the addscript ipython magic function.
    """

    @line_cell_magic
    def addscript(self, pars="", cell=None):
        """
        This works both as **%addscript** and as **%%addscript**.

        This magic command can either take a local filename, element in the
        namespace or history range (see %history),
        or the current cell content.


        Usage:

            %addscript  -p project  n1-n2 n3-n4 ... n5 .. n6 ...

            or

            %%addscript -p project
            ...code lines ...


        Options:

            -p <string>         Name of the project where the script will be stored.
                                If not provided, a project with a standard
                                name : `proj` is searched.
            -o <string>         script name.
            -s <symbols>        Specify function or classes to load from python
                                source.
            -a                  append to the current script instead of
                                overwriting it.
            -n                  Search symbol in the current namespace.


        Examples
        --------

        .. sourcecode:: ipython

           In[1]: %addscript myscript.py

           In[2]: %addscript 7-27

           In[3]: %addscript -s MyClass,myfunction myscript.py
           In[4]: %addscript MyClass

           In[5]: %addscript mymodule.myfunction
        """
        opts, args = self.parse_options(pars, "p:o:s:n:a")

        # append = 'a' in opts
        # mode = 'a' if append else 'w'
        search_ns = "n" in opts

        if not args and not cell and not search_ns:  # pragma: no cover
            raise UsageError(
                "Missing filename, input history range, "
                "or element in the user namespace.\n "
                "If no argument are given then the cell content "
                "should "
                "not be empty"
            )
        name = "script"
        if "o" in opts:
            name = opts["o"]

        proj = "proj"
        if "p" in opts:
            proj = opts["p"]
        if proj not in self.shell.user_ns:  # pragma: no cover
            raise ValueError(
                f"Cannot find any project with name `{proj}` in the namespace."
            )
        # get the proj object
        projobj = self.shell.user_ns[proj]

        contents = ""
        if search_ns:
            contents += (
                "\n" + self.shell.find_user_code(opts["n"], search_ns=search_ns) + "\n"
            )

        args = " ".join(args)
        if args.strip():
            contents += (
                "\n" + self.shell.find_user_code(args, search_ns=search_ns) + "\n"
            )

        if "s" in opts:  # pragma: no cover
            try:
                blocks, not_found = extract_symbols(contents, opts["s"])
            except SyntaxError:
                # non python code
                logging.error("Unable to parse the input as valid Python code")
                return None

            if len(not_found) == 1:
                warnings.warn(f"The symbol `{not_found[0]}` was not found")
            elif len(not_found) > 1:
                sym = get_text_list(not_found, wrap_item_with="`")
                warnings.warn(f"The symbols {sym} were not found")

            contents = "\n".join(blocks)

        if cell:
            contents += "\n" + cell

        # import delayed to avoid circular import error
        from spectrochempy.core.scripts.script import Script

        script = Script(name, content=contents)
        projobj[name] = script

        return f"Script {name} created."

        # @line_magic  # def runscript(self, pars=''):  #     """  #  #  # """  #     opts,
        # args = self.parse_options(pars, '')  #  #     if  # not args:  #         raise UsageError('Missing script
        # name')  #  #  # return args


# ======================================================================================================================
# DataDir class
# ======================================================================================================================


class DataDir(HasTraits):
    """
    A class used to determine the path to the testdata directory.
    """

    path = Instance(Path)

    @default("path")
    def _get_path_default(self, **kwargs):  # pragma: no cover

        super().__init__(**kwargs)

        # create a directory testdata in .spectrochempy to avoid an error if the following do not work
        path = _find_or_create_spectrochempy_dir() / "testdata"
        path.mkdir(exist_ok=True)

        # try to use the conda installed testdata (spectrochempy_data package)
        try:
            conda_env = environ["CONDA_PREFIX"]
            _path = Path(conda_env) / "share" / "spectrochempy_data" / "testdata"
            if not _path.exists():
                _path = (
                    Path(conda_env) / "share" / "spectrochempy_data"
                )  # depending on the version of spectrochempy_data
            if _path.exists():
                path = _path

        except KeyError:
            pass

        return path

    def listing(self):
        """
        Create a str representing a listing of the testdata folder.

        Returns
        -------
        listing : str
            Display of the datadir content
        """
        strg = f"{self.path.name}\n"  # os.path.basename(self.path) + "\n"

        def _listdir(strg, initial, nst):
            nst += 1
            for fil in pathclean(initial).glob(
                "*"
            ):  # glob.glob(os.path.join(initial, '*')):
                filename = fil.name  # os.path.basename(f)
                if filename.startswith("."):  # pragma: no cover
                    continue
                if (
                    not filename.startswith("acqu")
                    and not filename.startswith("pulse")
                    and filename not in ["ser", "fid"]
                ):
                    strg += "   " * nst + f"|__{filename}\n"
                if fil.is_dir():
                    strg = _listdir(strg, fil, nst)
            return strg

        return _listdir(strg, self.path, -1)

    @classmethod
    def class_print_help(cls):
        # to work with --help-all
        """"""  # TODO: make some useful help

    def __str__(self):
        return self.listing()

    def _repr_html_(self):  # pragma: no cover
        # _repr_html is needed to output in notebooks
        return self.listing().replace("\n", "<br/>").replace(" ", "&nbsp;")


# ======================================================================================================================
# General Preferences
# ======================================================================================================================


class GeneralPreferences(MetaConfigurable):
    """
    Preferences that apply to the |scpy| application in general.

    They should be accessible from the main API.
    """

    name = Unicode("GeneralPreferences")
    description = Unicode("General options for the SpectroChemPy application")
    updated = Bool(False)

    # ------------------------------------------------------------------------
    # Configuration entries
    # ------------------------------------------------------------------------

    # NON GUI
    show_info_on_loading = Bool(True, help="Display info on loading").tag(config=True)
    use_qt = Bool(
        False,
        help="Use QT for dialog instead of TK which is the default. "
        "If True the PyQt libraries must be installed",
    ).tag(config=True)

    # GUI
    databases_directory = Union(
        (Instance(Path), Unicode()),
        help="Directory where to look for database files such as csv",
    ).tag(config=True, gui=True, kind="folder")

    datadir = Union(
        (Instance(Path), Unicode()), help="Directory where to look for data by default"
    ).tag(config=True, gui=True, kind="folder")

    workspace = Union(
        (Instance(Path), Unicode()), help="Workspace directory by default"
    ).tag(config=True, gui=True, kind="folder")

    # ------------------------------------------------------------------------
    # Configuration entries
    # ------------------------------------------------------------------------

    autoload_project = Bool(
        True, help="Automatic loading of the last project at startup"
    ).tag(config=True, gui=True)

    autosave_project = Bool(True, help="Automatic saving of the current project").tag(
        config=True, gui=True
    )

    project_directory = Union(
        (Instance(Path), Unicode()),
        help="Directory where projects are stored by default",
    ).tag(config=True, kind="folder")

    last_project = Union(
        (Instance(Path, allow_none=True), Unicode()), help="Last used project"
    ).tag(config=True, gui=True, kind="file")

    show_close_dialog = Bool(
        True,
        help="Display the close project dialog project changing or on application exit",
    ).tag(config=True, gui=True)

    csv_delimiter = Enum(
        [",", ";", r"\t", " "], default_value=",", help="CSV data delimiter"
    ).tag(config=True, gui=True)

    check_update_frequency = Enum(
        ["day", "week", "month"],
        default_value="day",
        help="Frequency of checking for update",
    )

    @default("project_directory")
    def _get_default_project_directory(self):
        # Determines the SpectroChemPy project directory name and creates the directory if it doesn't exist.
        # This directory is typically ``$HOME/spectrochempy/projects``, but if the SCP_PROJECTS_HOME environment
        # variable is set and the `$SCP_PROJECTS_HOME` directory exists, it will be that directory.
        # If neither exists, the former will be created.

        # first look for SCP_PROJECTS_HOME
        pscp = environ.get("SCP_PROJECTS_HOME")
        if pscp is not None and Path(pscp).exists():
            return Path(pscp)

        pscp = Path.home() / ".spectrochempy" / "projects"

        pscp.mkdir(exist_ok=True)

        if pscp.is_file():
            raise IOError("Intended Projects directory is actually a file.")

        return pscp

    @default("workspace")
    def _get_workspace_default(self):
        # the spectra path in package data
        return Path.home()

    @default("databases_directory")
    def _get_databases_directory_default(self):
        # the spectra path in package data
        return pathclean(get_pkg_path("databases", "scp_data"))

    @default("datadir")
    def _get_default_datadir(self):
        return pathclean(self.parent.datadir.path)

    @observe("datadir")
    def _datadir_changed(self, change):
        self.parent.datadir.path = pathclean(change["new"])

    @validate("datadir")
    def _data_validate(self, proposal):
        # validation of the datadir attribute
        datadir = proposal["value"]
        if isinstance(datadir, str):
            datadir = pathclean(datadir)
        return datadir

    @property
    def log_level(self):
        """
        Logging level (int).
        """
        return self.parent.log_level

    @log_level.setter
    def log_level(self, value):
        if isinstance(value, str):
            value = getattr(logging, value, None)
            if value is None:  # pragma: no cover
                warnings.warn(
                    "Log level not changed: invalid value given\n"
                    "string values must be DEBUG, INFO, WARNING, "
                    "or ERROR"
                )
        self.parent.log_level = value

    def __init__(self, **kwargs):
        super().__init__(jsonfile="GeneralPreferences", **kwargs)


# ======================================================================================================================
# Application
# ======================================================================================================================


class SpectroChemPy(Application):
    """
    This class SpectroChemPy is the main class, containing most of the setup,
    configuration and more.
    """

    icon = Unicode("scpy.png")
    "Icon for the application"

    running = Bool(False)
    "Running status of the |scpy| application"

    name = Unicode("SpectroChemPy")
    "Running name of the application"

    description = Unicode(
        "SpectroChemPy is a framework for processing, analysing and modelling Spectroscopic data for "
        "Chemistry with Python."
    )
    "Short description of the |scpy| application"

    long_description = Unicode()
    "Long description of the |scpy| application"

    @default("long_description")
    def _get_long_description(self):
        desc = f"""
<p><strong>SpectroChemPy</strong> is a framework for processing, analysing and modelling
 <strong>Spectro</>scopic data for <strong>Chem</strong>istry with <strong>Py</strong>thon.
 It is a cross platform software, running on Linux, Windows or OS X.</p><br><br>
<strong>Version:</strong> {__release__}<br>
<strong>Authors:</strong> {__author__}<br>
<strong>License:</strong> {__license__}<br>
<div class='warning'> SpectroChemPy is still experimental and under active development. Its current design and
 functionalities are subject to major changes, reorganizations, bugs and crashes!!!. Please report any issues
to the <a url='https://github.com/spectrochempy/spectrochempy/issues'>Issue Tracker<a>
</div><br><br>
When using <strong>SpectroChemPy</strong> for your own work,
you are kindly requested to cite it this way: <pre>{__cite__}</pre></p>.
"""

        return desc

    # ------------------------------------------------------------------------
    # Configuration parameters
    # ------------------------------------------------------------------------

    # Config file setting
    # ------------------------------------------------------------------------
    _loaded_config_files = List()

    reset_config = Bool(False, help="Should we restore a default configuration ?").tag(
        config=True
    )
    """Flag: True if one wants to reset settings to the original config defaults."""

    config_file_name = Unicode(None, help="Configuration file name").tag(config=True)
    """Configuration file name."""

    @default("config_file_name")
    def _get_config_file_name_default(self):
        return str(self.name).lower() + "_cfg"

    config_dir = Instance(Path, help="Set the configuration directory location").tag(
        config=True
    )
    """Configuration directory."""

    @default("config_dir")
    def _get_config_dir_default(self):
        return get_config_dir()

    config_manager = Instance(BaseJSONConfigManager)

    @default("config_manager")
    def _get_default_config_manager(self):
        return BaseJSONConfigManager(config_dir=str(self.config_dir))

    debug = Bool(True, help="Set DEBUG mode, with full outputs").tag(config=True)
    """Flag to set debugging mode."""

    info = Bool(False, help="Set INFO mode, with msg outputs").tag(config=True)
    """Flag to set info mode."""

    quiet = Bool(False, help="Set Quiet mode, with minimal outputs").tag(config=True)
    """Flag to set in fully quite mode (even no warnings)."""

    nodisplay = Bool(False, help="Set NO DISPLAY mode, i.e., no graphics outputs").tag(
        config=True
    )
    """Flag to set in NO DISPLAY mode."""

    # last_project = Unicode('', help='Last used project').tag(config=True, type='project')
    # """Last used project"""
    #
    # @observe('last_project')
    # def _last_project_changed(self, change):
    #     if change.name in self.traits(config=True):
    #         self.config_manager.update(self.config_file_name, {self.__class__.__name__: {change.name: change.new, }})

    show_config = Bool(help="Dump configuration to stdout at startup").tag(config=True)

    @observe("show_config")
    def _show_config_changed(self, change):
        if change.new:
            self._save_start = self.start
            self.start = self.start_show_config

    show_config_json = Bool(help="Dump configuration to stdout (as JSON)").tag(
        config=True
    )

    @observe("show_config_json")
    def _show_config_json_changed(self, change):
        self.show_config = change.new

    test = Bool(False, help="test flag").tag(config=True)
    """Flag to set the application in testing mode."""

    port = Integer(7000, help="Dash server port").tag(config=True)
    """Dash server port."""

    # logger
    log_format = Unicode(
        "%(highlevel)s %(message)s",
        help="The Logging format template",
    ).tag(config=True)

    logging_config = {
        "handlers": {
            "rotatingfile": {
                "class": "logging.handlers.RotatingFileHandler",
                "level": "DEBUG",
                "filename": str(get_log_dir() / "spectrochempy.log"),
                "maxBytes": 262144,
                "backupCount": 5,
            }
        },
        "loggers": {
            "SpectroChemPy": {
                "level": "DEBUG",
                # NOTE: if you don't list the default "console"
                # handler here then it will be disabled
                "handlers": ["console", "rotatingfile"],
            },
        },
    }

    # Command line interface
    # ------------------------------------------------------------------------

    aliases = dict(
        test="SpectroChemPy.test",
        project="SpectroChemPy.last_project",
        f="SpectroChemPy.startup_filename",
        port="SpectroChemPy.port",
    )

    flags = dict(
        debug=(
            {"SpectroChemPy": {"log_level": DEBUG}},
            "Set log_level to DEBUG - most verbose mode.",
        ),
        info=(
            {"SpectroChemPy": {"log_level": INFO}},
            "Set log_level to INFO - verbose mode.",
        ),
        quiet=(
            {"SpectroChemPy": {"log_level": ERROR}},
            "Set log_level to ERROR - no verbosity at all.",
        ),
        nodisplay=(
            {"SpectroChemPy": {"nodisplay": True}},
            "Set NO DISPLAY mode to true - no graphics at all",
        ),
        reset_config=(
            {"SpectroChemPy": {"reset_config": True}},
            "Reset config to default",
        ),
        show_config=(
            {
                "SpectroChemPy": {
                    "show_config": True,
                }
            },
            "Show the application's configuration (human-readable format).",
        ),
        show_config_json=(
            {
                "SpectroChemPy": {
                    "show_config_json": True,
                }
            },
            "Show the application's configuration (json format).",
        ),
    )

    classes = List(
        [
            GeneralPreferences,
            PlotPreferences,
            DataDir,
        ]
    )

    # ------------------------------------------------------------------------
    # Initialisation of the application
    # ------------------------------------------------------------------------

    def __init__(self, **kwargs):

        super().__init__(**kwargs)
        self.initialize()

    def initialize(self, argv=None):
        """
        Initialisation function for the API applications.

        Parameters
        ----------
        argv :  List, [optional].
            List of configuration parameters.
        """

        # parse the argv
        # --------------------------------------------------------------------

        # if we are running this under ipython and jupyter notebooks
        # deactivate potential command line arguments
        # (such that those from jupyter which cause problems here)

        in_python = False
        if InteractiveShell.initialized():
            in_python = True

        if not in_python:
            # remove argument not known by spectrochempy
            if (
                "make.py" in sys.argv[0]
                or "pytest" in sys.argv[0]
                or "validate_docstrings" in sys.argv[0]
            ):  # building docs
                options = []
                for item in sys.argv[:]:
                    for k in list(self.flags.keys()):
                        if item.startswith("--" + k) or k in ["--help", "--help-all"]:
                            options.append(item)
                        continue
                    for k in list(self.aliases.keys()):
                        if item.startswith("-" + k) or k in [
                            "h",
                        ]:
                            options.append(item)
                self.parse_command_line(options)
            else:  # pragma: no cover
                self.parse_command_line(sys.argv)

        # Get preferences from the config file and init everything
        # ---------------------------------------------------------------------

        self._init_all_preferences()

        # we catch warnings and error for a lighter display to the end-user.
        # except if we are in debugging mode

        # warning handler
        # --------------------------------------------------------------------
        def send_warnings_to_log(message, category):
            self.log.warning(f"{category.__name__} - {message}")

        warnings.showwarning = send_warnings_to_log

        # exception handler
        # --------------------------------------------------------------------

        if in_python:  # pragma: no cover

            ipy = get_ipython()

            def _custom_exc(shell, etype, evalue, tb, tb_offset=None):

                if self.log_level == logging.DEBUG:
                    shell.showtraceback((etype, evalue, tb), tb_offset=tb_offset)
                else:
                    self.log.error(f"{etype.__name__}: {evalue}")

            ipy.set_custom_exc((Exception,), _custom_exc)

            # load our custom magic extensions
            # --------------------------------------------------------------------
            if ipy is not None:
                ipy.register_magics(SpectroChemPyMagics)

    def _init_all_preferences(self):

        # Get preferences from the config file
        # ---------------------------------------------------------------------

        if not self.config:
            self.config = Config()

        configfiles = []
        if self.config_file_name:
            config_file = self.config_dir / self.config_file_name
            configfiles.append(config_file)

            lis = self.config_dir.iterdir()
            for fil in lis:
                if fil.suffix == ".json":
                    jsonname = self.config_dir / fil
                    if self.reset_config or fil == "PlotPreferences.json":
                        # remove the user json file to reset to defaults
                        jsonname.unlink()
                    else:
                        configfiles.append(jsonname)

            for cfgname in configfiles:
                self.load_config_file(cfgname)
                if cfgname not in self._loaded_config_files:
                    self._loaded_config_files.append(cfgname)

        # Eventually write the default config file
        # --------------------------------------
        self._make_default_config_file()

        self.datadir = (
            DataDir()
        )  # config=self.config)  -- passing args deprecated in traitlets 4.2
        self.preferences = GeneralPreferences(config=self.config, parent=self)
        self.plot_preferences = PlotPreferences(config=self.config, parent=self)

    def start_show_config(self):
        """
        Start function used when show_config is True.
        """
        config = self.config.copy()
        # exclude show_config flags from displayed config
        for cls in self.__class__.mro():
            if cls.__name__ in config:
                cls_config = config[cls.__name__]
                cls_config.pop("show_config", None)
                cls_config.pop("show_config_json", None)

        if self.show_config_json:
            json.dump(config, sys.stdout, indent=1, sort_keys=True, default=repr)
            # add trailing newlines
            sys.stdout.write("\n")
            return self._start()

        if self._loaded_config_files:
            print("Loaded config files:")
            for fil in self._loaded_config_files:
                print(f"  {fil}")

        for classname in sorted(config):
            class_config = config[classname]
            if not class_config:
                continue
            print(classname)
            pformat_kwargs = dict(indent=4)
            if sys.version_info >= (3, 4):
                # use compact pretty-print on Pythons that support it
                pformat_kwargs["compact"] = True
            for traitname in sorted(class_config):
                value = class_config[traitname]
                print(f"  {traitname} = {pprint.pformat(value, **pformat_kwargs)}")

        # now run the actual start function
        return self._start()

    def reset_preferences(self):
        """
        Reset all preferences to default.
        """
        self.reset_config = True
        self._init_all_preferences()
        self.reset_config = False

    # ------------------------------------------------------------------------
    # start the application
    # ------------------------------------------------------------------------

    def start(self):
        """
        Start the |scpy| API.

        All configuration must have been done before calling this function.
        """

        # print(f'{sys.argv}')

        return self._start()

    # ------------------------------------------------------------------------
    # Private methods
    # ------------------------------------------------------------------------

    def _start(self):

        if self.running:
            # API already started. Nothing done!
            return True

        if self.preferences.show_info_on_loading:
            info_string = (
                f"SpectroChemPy's API - v.{__version__}\n© Copyright {__copyright__}"
            )
            ipy = get_ipython()
            if ipy is not None and "TerminalInteractiveShell" not in str(ipy):
                display_info_string(message=info_string.strip())

            else:
                if "/bin/scpy" not in sys.argv[0]:  # deactivate for console scripts
                    print(info_string.strip())

        # force update of rcParams
        for rckey in mpl.rcParams.keys():
            key = rckey.replace("_", "__").replace(".", "_").replace("-", "___")
            try:
                mpl.rcParams[rckey] = getattr(self.plot_preferences, key)
            except ValueError:
                mpl.rcParams[rckey] = getattr(self.plot_preferences, key).replace(
                    "'", ""
                )
            except AttributeError:
                # print(f'{e} -> you may want to add it to PlotPreferences.py')
                pass

        self.plot_preferences.set_latex_font(self.plot_preferences.font_family)

        self.running = True

        # display needs for update
        msg = _display_needs_update_message()
        if msg:
            self.log.warning(msg)

        self.log.info("\n\nAPI loaded - application is ready")
        return True

    def _make_default_config_file(self):
        """auto generate default config file."""

        fname = self.config_dir / self.config_file_name
        fname = fname.with_suffix(".py")

        if not fname.exists() or self.reset_config:
            sfil = self.generate_config_file()
            self.log.info(f"Generating default config file: {fname}")
            with open(fname, "w") as fil:
                fil.write(sfil)

    # ------------------------------------------------------------------------
    # Events from Application
    # ------------------------------------------------------------------------

    @observe("log_level")
    def _log_level_changed(self, change):

        # log file
        self.log.setLevel(change.new)
        self.log.handlers[0].setLevel(change.new)
        self.log.handlers[1].setLevel(DEBUG)

        self.log.info(
            f"changed default log_level to {logging.getLevelName(change.new)}"
        )


# ======================================================================================================================

if __name__ == "__main__":
    pass<|MERGE_RESOLUTION|>--- conflicted
+++ resolved
@@ -57,13 +57,9 @@
 from traitlets.config.manager import BaseJSONConfigManager
 
 from spectrochempy.plot_preferences import PlotPreferences
-<<<<<<< HEAD
+
 from spectrochempy.utils.packages import get_pkg_path
 from spectrochempy.utils.paths import pathclean
-=======
-from spectrochempy.utils.file import pathclean
-from spectrochempy.utils.packages import get_pkg_path
->>>>>>> fc2d45b8
 from spectrochempy.utils.traits import MetaConfigurable
 from spectrochempy.utils.version import Version
 
@@ -200,10 +196,7 @@
             response = requests.get(url)
             if response.status_code != 200:
                 return
-<<<<<<< HEAD
-=======
             break  # exit the while loop in case of success
->>>>>>> fc2d45b8
 
         except (ConnectionError, requests.exceptions.RequestException):
             if time.time() > start_time + connection_timeout:
