--- conflicted
+++ resolved
@@ -183,8 +183,6 @@
 
     __all__ += api.__all__
 
-<<<<<<< HEAD
-=======
 # processing
 # ----------
 with timeit("processing"):
@@ -193,7 +191,6 @@
 
     __all__ += api.__all__
 
->>>>>>> cd3bd692
 # START THE app
 # -------------
 with timeit("start app"):
