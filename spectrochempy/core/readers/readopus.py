# -*- coding: utf-8 -*-

# ======================================================================================================================
#  Copyright (©) 2015-2021 LCS - Laboratoire Catalyse et Spectrochimie, Caen, France.                                  =
#  CeCILL-B FREE SOFTWARE LICENSE AGREEMENT - See full LICENSE agreement in the root directory                         =
# ======================================================================================================================
"""
This module extend NDDataset with the import method for OPUS generated data files.
"""
__all__ = ["read_opus"]
__dataset_methods__ = __all__

import io
import numpy as np
from datetime import datetime, timezone, timedelta

from brukeropusreader.opus_parser import parse_data, parse_meta
from spectrochempy.core.dataset.coord import LinearCoord, Coord
from spectrochempy.core.readers.importer import Importer, importermethod
from spectrochempy.core import debug_


# ======================================================================================================================
# Public functions
# ======================================================================================================================
def read_opus(*paths, **kwargs):
    """
    Open Bruker OPUS file(s).

    Eventually group them in a single dataset. Only Absorbance spectra are
    extracted ("AB" field). Returns an error if dimensions are incompatibles.

    Parameters
    -----------
    *paths : str, pathlib.Path object, list of str, or list of pathlib.Path objects, optional
        The data source(s) can be specified by the name or a list of name for the file(s) to be loaded:

        *e.g.,( file1, file2, ...,  **kwargs )*

        If the list of filenames are enclosed into brackets:

        *e.g.,* ( **[** *file1, file2, ...* **]**, **kwargs *)*

        The returned datasets are merged to form a single dataset,
        except if `merge` is set to False. If a source is not provided (i.e. no `filename`, nor `content`),
        a dialog box will be opened to select files.
    **kwargs : dict
        See other parameters.

    Returns
    --------
    read_opus
        The dataset or a list of dataset corresponding to a (set of) OPUS file(s).

    Other Parameters
    -----------------
    protocol : {'scp', 'omnic', 'opus', 'topspin', 'matlab', 'jcamp', 'csv', 'excel'}, optional
        Protocol used for reading. If not provided, the correct protocol
        is inferred (whnever it is possible) from the file name extension.
    directory : str, optional
        From where to read the specified `filename`. If not specified, read in the default ``datadir`` specified in
        SpectroChemPy Preferences.
    merge : bool, optional
        Default value is False. If True, and several filenames have been provided as arguments,
        then a single dataset with merged (stacked along the first
        dimension) is returned (default=False).
    sortbydate : bool, optional
        Sort multiple spectra by acquisition date (default=True).
    description: str, optional
        A Custom description.
    content : bytes object, optional
        Instead of passing a filename for further reading, a bytes content can be directly provided as bytes objects.
        The most convenient way is to use a dictionary. This feature is particularly useful for a GUI Dash application
        to handle drag and drop of files into a Browser.
        For exemples on how to use this feature, one can look in the ``tests/tests_readers`` directory.
    listdir : bool, optional
        If True and filename is None, all files present in the provided `directory` are returned (and merged if `merge`
        is True. It is assumed that all the files correspond to current reading protocol (default=True).
    recursive : bool, optional
        Read also in subfolders. (default=False).

    See Also
    --------
    read : Generic read method.
    read_topspin : Read TopSpin Bruker NMR spectra.
    read_omnic : Read Omnic spectra.
    read_labspec : Read Raman LABSPEC spectra.
    read_spg : Read Omnic *.spg grouped spectra.
    read_spa : Read Omnic *.Spa single spectra.
    read_srs : Read Omnic series.
    read_csv : Read CSV files.
    read_zip : Read Zip files.
    read_matlab : Read Matlab files.

    Examples
    ---------

    Reading a single OPUS file  (providing a windows type filename relative to the default ``Datadir``)
    >>> import spectrochempy as scp
    >>> scp.read_opus('irdata\\\\OPUS\\\\test.0000')
    NDDataset: [float64] a.u. (shape: (y:1, x:2567))

    Reading a single OPUS file  (providing a unix/python type filename relative to the default ``Datadir``)
    Note that here read_opus is called as a classmethod of the NDDataset class

    >>> scp.NDDataset.read_opus('irdata/OPUS/test.0000')
    NDDataset: [float64] a.u. (shape: (y:1, x:2567))

    Single file specified with pathlib.Path object

    >>> from pathlib import Path
    >>> folder = Path('irdata/OPUS')
    >>> p = folder / 'test.0000'
    >>> scp.read_opus(p)
    NDDataset: [float64] a.u. (shape: (y:1, x:2567))

    Multiple files not merged (return a list of datasets). Note that a directory is specified

    >>> le = scp.read_opus('test.0000', 'test.0001', 'test.0002', directory='irdata/OPUS')
    >>> len(le)
    3
    >>> le[0]
    NDDataset: [float64] a.u. (shape: (y:1, x:2567))

    Multiple files merged as the `merge` keyword is set to true

    >>> scp.read_opus('test.0000', 'test.0001', 'test.0002', directory='irdata/OPUS', merge=True)
    NDDataset: [float64] a.u. (shape: (y:3, x:2567))

    Multiple files to merge : they are passed as a list instead of using the keyword `merge`

    >>> scp.read_opus(['test.0000', 'test.0001', 'test.0002'], directory='irdata/OPUS')
    NDDataset: [float64] a.u. (shape: (y:3, x:2567))

    Multiple files not merged : they are passed as a list but `merge` is set to false

    >>> le = scp.read_opus(['test.0000', 'test.0001', 'test.0002'], directory='irdata/OPUS', merge=False)
    >>> len(le)
    3

    Read without a filename. This has the effect of opening a dialog for file(s) selection

    >>> nd = scp.read_opus()

    Read in a directory (assume that only OPUS files are present in the directory
    (else we must use the generic `read` function instead)

    >>> le = scp.read_opus(directory='irdata/OPUS')
    >>> len(le)
    4

    Again we can use merge to stack all 4 spectra if thet have compatible dimensions.

    >>> scp.read_opus(directory='irdata/OPUS', merge=True)
    NDDataset: [float64] a.u. (shape: (y:4, x:2567))
    """

    kwargs["filetypes"] = ["Bruker OPUS files (*.[0-9]*)"]
    kwargs["protocol"] = ["opus"]
    importer = Importer()
    return importer(*paths, **kwargs)


# ======================================================================================================================
# Private Functions
# ======================================================================================================================

# ......................................................................................................................
@importermethod
def _read_opus(*args, **kwargs):
    debug_("Bruker OPUS import")

    dataset, filename = args
    content = kwargs.get("content", None)

    if content:
        fid = io.BytesIO(content)
    else:
        fid = open(filename, "rb")

    opus_data = _read_data(fid)

    # data
    try:
        npt = opus_data["AB Data Parameter"]["NPT"]
        data = opus_data["AB"][:npt]
        dataset.data = np.array(data[np.newaxis], dtype="float32")
    except KeyError:
<<<<<<< HEAD
        raise IOError(f"{filename} is not an Absorbance spectrum. It cannot be read with the `read_opus` import method")
    #todo: read background
=======
        raise IOError(
            f"{filename} is not an Absorbance spectrum. It cannot be read with the `read_opus` import method"
        )
>>>>>>> abd38d58

    # xaxis
    fxv = opus_data["AB Data Parameter"]["FXV"]
    lxv = opus_data["AB Data Parameter"]["LXV"]
    # xdata = linspace(fxv, lxv, npt)
    xaxis = LinearCoord.linspace(fxv, lxv, npt, title="wavenumbers", units="cm^-1")

    # yaxis
    name = opus_data["Sample"]["SNM"]
    acqdate = opus_data["AB Data Parameter"]["DAT"]
    acqtime = opus_data["AB Data Parameter"]["TIM"]
    gmt_offset_hour = float(acqtime.split("GMT")[1].split(")")[0])
    date_time = datetime.strptime(
        acqdate + "_" + acqtime.split()[0], "%d/%m/%Y_%H:%M:%S.%f"
    )
    utc_dt = date_time - timedelta(hours=gmt_offset_hour)
    utc_dt = utc_dt.replace(tzinfo=timezone.utc)
    timestamp = utc_dt.timestamp()
<<<<<<< HEAD
    yaxis = Coord([timestamp],
                  title='acquisition timestamp (GMT)',
                  units='s',
                  labels=([utc_dt], [name], [filename]))
=======
    yaxis = Coord(
        [timestamp],
        title="acquisition timestamp (GMT)",
        units="s",
        labels=([utc_dt], [name]),
    )
>>>>>>> abd38d58

    # set dataset's Coordset
    dataset.set_coordset(y=yaxis, x=xaxis)
    dataset.units = "absorbance"
    dataset.title = "absorbance"

    # Set name, origin, description and history
    dataset.name = filename.name
    dataset.origin = "opus"
    dataset.description = "Dataset from opus files. \n"
    dataset.history = str(datetime.now(timezone.utc)) + ": import from opus files \n"
    dataset._date = datetime.now(timezone.utc)
    dataset._modified = dataset.date

    return dataset


# ......................................................................................................................
def _read_data(fid):
    data = fid.read()
    meta_data = parse_meta(data)
    opus_data = parse_data(data, meta_data)
    return opus_data


# ----------------------------------------------------------------------------------------------------------------------
if __name__ == "__main__":
    pass<|MERGE_RESOLUTION|>--- conflicted
+++ resolved
@@ -186,14 +186,9 @@
         data = opus_data["AB"][:npt]
         dataset.data = np.array(data[np.newaxis], dtype="float32")
     except KeyError:
-<<<<<<< HEAD
         raise IOError(f"{filename} is not an Absorbance spectrum. It cannot be read with the `read_opus` import method")
     #todo: read background
-=======
-        raise IOError(
-            f"{filename} is not an Absorbance spectrum. It cannot be read with the `read_opus` import method"
-        )
->>>>>>> abd38d58
+
 
     # xaxis
     fxv = opus_data["AB Data Parameter"]["FXV"]
@@ -212,19 +207,11 @@
     utc_dt = date_time - timedelta(hours=gmt_offset_hour)
     utc_dt = utc_dt.replace(tzinfo=timezone.utc)
     timestamp = utc_dt.timestamp()
-<<<<<<< HEAD
+
     yaxis = Coord([timestamp],
                   title='acquisition timestamp (GMT)',
                   units='s',
                   labels=([utc_dt], [name], [filename]))
-=======
-    yaxis = Coord(
-        [timestamp],
-        title="acquisition timestamp (GMT)",
-        units="s",
-        labels=([utc_dt], [name]),
-    )
->>>>>>> abd38d58
 
     # set dataset's Coordset
     dataset.set_coordset(y=yaxis, x=xaxis)
