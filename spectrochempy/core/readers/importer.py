#  -*- coding: utf-8 -*-
#
#  =====================================================================================================================
#  Copyright (©) 2015-2022 LCS - Laboratoire Catalyse et Spectrochimie, Caen, France.                                  =
#  CeCILL-B FREE SOFTWARE LICENSE AGREEMENT - See full LICENSE agreement in the root directory                         =
#  =====================================================================================================================
#
"""
This module define a generic class to import directories, files and contents.
"""
__all__ = ["read", "read_dir"]
__dataset_methods__ = __all__

from warnings import warn
from datetime import datetime, timezone
from traitlets import HasTraits, List, Dict, Type, Unicode

from spectrochempy.utils import pathclean, check_filename_to_open
from spectrochempy.utils import get_directory_name, get_filenames
from spectrochempy.utils.exceptions import DimensionsCompatibilityError, ProtocolError
from spectrochempy.core.dataset.nddataset import NDDataset
from spectrochempy.core import warning_

FILETYPES = [
    ("scp", "SpectroChemPy files (*.scp)"),
    ("omnic", "Nicolet OMNIC files and series (*.spa *.spg *.srs)"),
    ("labspec", "LABSPEC exported files (*.txt)"),
    ("opus", "Bruker OPUS files (*.[0-9]*)"),
    (
        "topspin",
        "Bruker TOPSPIN fid or series or processed data files (fid ser 1[r|i] 2[r|i]* 3[r|i]*)",
    ),
    ("matlab", "MATLAB files (*.mat)"),
    ("dso", "Data Set Object files (*.dso)"),
    ("jcamp", "JCAMP-DX files (*.jdx *.dx)"),
    ("csv", "CSV files (*.csv)"),
    ("excel", "Microsoft Excel files (*.xls)"),
    ("zip", "Compressed folder of data files (*.zip)"),
    ("quadera", "Quadera ascii files (*.asc)"),
<<<<<<< HEAD
    ("carroucell", "Carroucell files (*spa)")
=======
>>>>>>> fbef5b53
    ("galactic", "Thermo Galactic files (*.spc)")
    #  ('all', 'All files (*.*)')
]
ALIAS = [
    ("spg", "omnic"),
    ("spa", "omnic"),
    ("spc", "galactic"),
    ("srs", "omnic"),
    ("mat", "matlab"),
    ("txt", "labspec"),
    ("jdx", "jcamp"),
    ("dx", "jcamp"),
    ("xls", "excel"),
    ("asc", "quadera"),
]


# ------------------------------------------------------------------
class Importer(HasTraits):
    # Private _Importer class

    objtype = Type
    datasets = List
    files = Dict
    default_key = Unicode
    protocol = Unicode

    protocols = Dict
    filetypes = Dict

    def __init__(self):

        super().__init__()

        self.filetypes = dict(FILETYPES)
        temp = list(zip(*FILETYPES))
        temp.reverse()
        self.protocols = dict(zip(*temp))

        #  add alias

        self.alias = dict(ALIAS)

    # ..........................................................................
    def __call__(self, *args, **kwargs):

        self.datasets = []
        self.default_key = kwargs.pop("default_key", ".scp")

        if "merge" not in kwargs.keys():
            # if merge is not specified, but the args are provided as a single list, then will are supposed to merge
            # the datasets. If merge is specified then it has priority.
            # This is not usefull for the 1D datasets, as if they are compatible they are merged automatically
            if args and len(args) == 1 and isinstance(args[0], (list, tuple)):
                kwargs["merge"] = True

        args, kwargs = self._setup_objtype(*args, **kwargs)
        res = check_filename_to_open(*args, **kwargs)
        if res:
            # Normal return
            self.files = res
        else:
            # Cancel in dialog!
            return None

        for key in self.files.keys():

            if key == "" and kwargs.get("protocol") == ["carroucell"]:
                key = ".carroucell"
                self.files = {".carroucell": self.files[""]}

            if key == "frombytes":
                # here we need to read contents
                for filename, content in self.files[key].items():
                    files_ = check_filename_to_open(filename)
                    kwargs["content"] = content
                    key_ = list(files_.keys())[0]
                    self._switch_protocol(key_, files_, **kwargs)
                if len(self.datasets) > 1:
                    self.datasets = self._do_merge(self.datasets, **kwargs)

            elif key and key[1:] not in list(zip(*FILETYPES))[0] + list(zip(*ALIAS))[0]:
                raise TypeError(f"Filetype `{key}` is unknown in spectrochempy")
            else:
                # here files are read from the disk using filenames
                self._switch_protocol(key, self.files, **kwargs)

        # now we will reset preference for this newly loaded datasets
        if len(self.datasets) > 0:

            if all(self.datasets) is None:
                return None

            prefs = self.datasets[0].preferences
            try:
                prefs.reset()
            except (FileNotFoundError, AttributeError):
                pass
        else:
            return None

        if len(self.datasets) == 1:
            nd = self.datasets[0]  # a single dataset is returned
            name = kwargs.pop("name", None)
            if name:
                nd.name = name
            return nd

        else:
            nds = self.datasets
            names = kwargs.pop("names", None)
            if names and len(names) == len(nds):
                for nd, name in zip(nds, names):
                    nd.name = name
            elif names and len(names) != len(nds):
                warn(
                    "length of the `names` list and of the list of datsets mismatch - names not applied"
                )
            return sorted(
                nds, key=str
            )  # return a sorted list (sorted according to their string representation)

    # ..........................................................................
    def _setup_objtype(self, *args, **kwargs):
        # check if the first argument is an instance of NDDataset or Project

        args = list(args)
        if (
            args
            and hasattr(args[0], "implements")
            and args[0].implements() in ["NDDataset"]
        ):
            # the first arg is an instance of NDDataset
            object = args.pop(0)
            self.objtype = type(object)

        else:
            # by default returned objtype is NDDataset (import here to avoid circular import)
            from spectrochempy.core.dataset.nddataset import NDDataset

            self.objtype = kwargs.pop("objtype", NDDataset)

        return args, kwargs

    # ..........................................................................
    def _switch_protocol(self, key, files, **kwargs):

        protocol = kwargs.get("protocol", None)
        if protocol is not None and protocol != "ALL":
            if not isinstance(protocol, list):
                protocol = [protocol]
            if key and key[1:] not in protocol and self.alias[key[1:]] not in protocol:
                return
        datasets = []
        for filename in files[key]:
            filename = pathclean(filename)
            # try:
            read_ = getattr(self, f"_read_{key[1:]}")
            # except AttributeError:
            #     warning_(
            #         f"a file with extension {key} was found in this directory but will be ignored"
            #     )
            #
            try:
                res = read_(self.objtype(), filename, **kwargs)
                if not isinstance(res, list):
                    datasets.append(res)
                else:
                    datasets.extend(res)

            except FileNotFoundError:
                raise

            except IOError as e:
                warning_(str(e))

            except NotImplementedError as e:
                warning_(str(e))

            # except Exception as e:
            #     warning_(
            #         f"The file `{filename}` has a known extension but it could not be read. It is ignored!"
            #     )

        if len(datasets) > 1:
            datasets = self._do_merge(datasets, **kwargs)
            if kwargs.get("merge", False):
                datasets[0].name = pathclean(filename).stem
                datasets[0].filename = pathclean(filename)

        self.datasets.extend(datasets)

    def _do_merge(self, datasets, **kwargs):

        # several datasets returned (only if several files have been passed) and the `merge` keyword argument is False
        merged = kwargs.get("merge", False)
        shapes = {nd.shape for nd in datasets}
        if len(shapes) == 1:
            # homogeneous set of files
            dim0 = shapes.pop()[0]
            if dim0 == 1:
                merged = kwargs.get("merge", True)  # priority to the keyword setting
        else:
            # not homogeneous
            merged = kwargs.get("merge", False)

        if merged:
            # Try to stack the dataset into a single one
            try:
                dataset = self.objtype.stack(datasets)
                if dataset.coordset is not None and kwargs.pop("sortbydate", True):
                    dataset.sort(dim="y", inplace=True)
                    dataset.history = (
                        str(datetime.now(timezone.utc)) + ":sorted by date"
                    )
                datasets = [dataset]

            except DimensionsCompatibilityError as e:
                warn(str(e))  # return only the list

        return datasets


# ..............................................................................
def importermethod(func):
    # Decorateur
    setattr(Importer, func.__name__, staticmethod(func))
    return func


# ------------------------------------------------------------------
# Generic Read function
# ------------------------------------------------------------------
def read(*paths, **kwargs):
    """
    Generic read method.

    This method is generally able to load experimental files based on extensions.

    Parameters
    ----------
    *paths : str, pathlib.Path object, list of str, or list of pathlib.Path objects, optional
        The data source(s) can be specified by the name or a list of name for the file(s) to be loaded:

        *e.g.,( file1, file2, ...,  **kwargs )*

        If the list of filenames are enclosed into brackets:

        *e.g.,* ( **[** *file1, file2, ...* **]**, **kwargs *)*

        The returned datasets are merged to form a single dataset,
        except if `merge` is set to False. If a source is not provided (i.e. no `filename`, nor `content`),
        a dialog box will be opened to select files.
    **kwargs : dict
        See other parameters.

    Returns
    --------
    read
        |NDDataset| or list of |NDDataset|.

    Other Parameters
    ----------------
    protocol : {'scp', 'omnic', 'opus', 'topspin', 'matlab', 'jcamp', 'csv', 'excel'}, optional
        Protocol used for reading. If not provided, the correct protocol
        is inferred (whnever it is possible) from the file name extension.
    directory : str, optional
        From where to read the specified `filename`. If not specified, read in the default ``datadir`` specified in
        SpectroChemPy Preferences.
    merge : bool, optional
        Default value is False. If True, and several filenames have been provided as arguments,
        then a single dataset with merged (stacked along the first
        dimension) is returned (default=False).
    sortbydate : bool, optional
        Sort multiple spectra by acquisition date (default=True).
    description : str, optional
        A Custom description.
    origin : {'omnic', 'tga'}, optional
        In order to properly interpret CSV file it can be necessary to set the origin of the spectra.
        Up to now only 'omnic' and 'tga' have been implemented.
    csv_delimiter : str, optional
        Set the column delimiter in CSV file.
        By default it is the one set in SpectroChemPy ``Preferences``.
    content : bytes object, optional
        Instead of passing a filename for further reading, a bytes content can be directly provided as bytes objects.
        The most convenient way is to use a dictionary. This feature is particularly useful for a GUI Dash application
        to handle drag and drop of files into a Browser.
        For exemples on how to use this feature, one can look in the ``tests/tests_readers`` directory.
    listdir : bool, optional
        If True and filename is None, all files present in the provided `directory` are returned (and merged if `merge`
        is True. It is assumed that all the files correspond to current reading protocol (default=True)
    recursive : bool, optional
        Read also in subfolders. (default=False)

    See Also
    --------
    read_topspin : Read TopSpin Bruker NMR spectra.
    read_omnic : Read Omnic spectra.
    read_opus : Read OPUS spectra.
    read_labspec : Read Raman LABSPEC spectra.
    read_spg : Read Omnic *.spg grouped spectra.
    read_spa : Read Omnic *.Spa single spectra.
    read_spc : Read Galactic *.spc files.
    read_srs : Read Omnic series.
    read_csv : Read CSV files.
    read_zip : Read Zip files.
    read_matlab : Read Matlab files.

    Examples
    ---------
    Reading a single OPUS file  (providing a windows type filename relative to the default ``Datadir``)

    >>> scp.read('irdata\\\\OPUS\\\\test.0000')
    NDDataset: [float64] a.u. (shape: (y:1, x:2567))

    Reading a single OPUS file  (providing a unix/python type filename relative to the default ``Datadir``)
    Note that here read_opus is called as a classmethod of the NDDataset class

    >>> scp.NDDataset.read('irdata/OPUS/test.0000')
    NDDataset: [float64] a.u. (shape: (y:1, x:2567))

    Single file specified with pathlib.Path object

    >>> from pathlib import Path
    >>> folder = Path('irdata/OPUS')
    >>> p = folder / 'test.0000'
    >>> scp.read(p)
    NDDataset: [float64] a.u. (shape: (y:1, x:2567))

    Multiple files not merged (return a list of datasets). Note that a directory is specified

    >>> le = scp.read('test.0000', 'test.0001', 'test.0002', directory='irdata/OPUS')
    >>> len(le)
    3
    >>> le[0]
    NDDataset: [float64] a.u. (shape: (y:1, x:2567))

    Multiple files merged as the `merge` keyword is set to true

    >>> scp.read('test.0000', 'test.0001', 'test.0002', directory='irdata/OPUS', merge=True)
    NDDataset: [float64] a.u. (shape: (y:3, x:2567))

    Multiple files to merge : they are passed as a list instead of using the keyword `merge`

    >>> scp.read(['test.0000', 'test.0001', 'test.0002'], directory='irdata/OPUS')
    NDDataset: [float64] a.u. (shape: (y:3, x:2567))

    Multiple files not merged : they are passed as a list but `merge` is set to false

    >>> le = scp.read(['test.0000', 'test.0001', 'test.0002'], directory='irdata/OPUS', merge=False)
    >>> len(le)
    3

    Read without a filename. This has the effect of opening a dialog for file(s) selection

    >>> nd = scp.read()

    Read in a directory (assume that only OPUS files are present in the directory
    (else we must use the generic `read` function instead)

    >>> le = scp.read(directory='irdata/OPUS')
    >>> len(le)
    2

    Again we can use merge to stack all 4 spectra if thet have compatible dimensions.

    >>> scp.read(directory='irdata/OPUS', merge=True)
    [NDDataset: [float64] a.u. (shape: (y:1, x:5549)), NDDataset: [float64] a.u. (shape: (y:4, x:2567))]
    """

    importer = Importer()

    protocol = kwargs.get("protocol", None)
    available_protocols = list(importer.protocols.values())
    available_protocols.extend(
        list(importer.alias.keys())
    )  # to handle variants of protocols
    if protocol is None:
        kwargs["filetypes"] = list(importer.filetypes.values())
        kwargs["protocol"] = "ALL"
        default_filter = kwargs.get("default_filter", None)
        if default_filter is not None:
            kwargs["default_filter"] = importer.filetypes[default_filter]
    else:
        try:
            kwargs["filetypes"] = [importer.filetypes[protocol]]
        except KeyError:
            raise ProtocolError(protocol, list(importer.protocols.values()))

    return importer(*paths, **kwargs)


def read_dir(directory=None, **kwargs):
    """
    Read an entire directory.

    Open a list of readable files in a and store data/metadata in a dataset or a list of datasets according to the
    following rules :

    * 2D spectroscopic data (e.g. valid *.spg files or matlab arrays, etc...) from
      distinct files are stored in distinct NDdatasets.
    * 1D spectroscopic data (e.g., *.spa files) in a given directory are grouped
      into single NDDataset, providing their unique dimension are compatible. If not,
      an error is generated.

    Parameters
    ----------
    directory : str or pathlib
        Folder where are located the files to read.

    Returns
    --------
    read_dir
        |NDDataset| or list of |NDDataset|.

    Depending on the python version, the order of the datasets in the list may change.

    See Also
    --------
    read_topspin : Read TopSpin Bruker NMR spectra.
    read_omnic : Read Omnic spectra.
    read_opus : Read OPUS spectra.
    read_spg : Read Omnic *.spg grouped spectra.
    read_spa : Read Omnic *.Spa single spectra.
    read_srs : Read Omnic series.
    read_csv : Read CSV files.
    read_zip : Read Zip files.
    read_matlab : Read Matlab files.

    Examples
    --------

    >>> scp.preferences.csv_delimiter = ','
    >>> A = scp.read_dir('irdata')
    >>> len(A)
    4

    >>> B = scp.NDDataset.read_dir()
    """
    kwargs["listdir"] = True
    importer = Importer()
    return importer(directory, **kwargs)


# ======================================================================================================================
# Private functions
# ======================================================================================================================


@importermethod
def _read_dir(*args, **kwargs):
    _, directory = args
    directory = get_directory_name(directory)
    files = get_filenames(directory, **kwargs)
    datasets = []
    for key in files.keys():
        if key:
            importer = Importer()
            nd = importer(files[key], **kwargs)
            if not isinstance(nd, list):
                nd = [nd]
            datasets.extend(nd)
    return datasets


# ..............................................................................
@importermethod
def _read_scp(*args, **kwargs):
    _, filename = args
    nd = NDDataset.load(filename, **kwargs)
    return nd


# ..............................................................................
@importermethod
def _read_(*args, **kwargs):
    dataset, filename = args

    if not filename or filename.is_dir():
        return Importer._read_dir(*args, **kwargs)

<<<<<<< HEAD
    # protocol = kwargs.get("protocol", None)
    # if protocol and ".scp" in protocol:
    #     return dataset.load(filename, **kwargs)
    #
    # elif filename and filename.name in ("fid", "ser", "1r", "2rr", "3rrr"):
    #     # probably an Topspin NMR file
    #     return dataset.read_topspin(filename, **kwargs)
    # elif filename:
    #     # try scp format
    #     try:
    #         return dataset.load(filename, **kwargs)
    #     except Exception:
    #         # lets try some common format
    #         for key in ["omnic", "opus", "topspin", "labspec", "matlab", "jdx"]:
    #             try:
    #                 _read = getattr(dataset, f"read_{key}")
    #                 f = f"{filename}.{key}"
    #                 return _read(f, **kwargs)
    #             except Exception:
    #                 pass
    #         raise NotImplementedError
=======
    protocol = kwargs.get("protocol", None)
    if protocol and ".scp" in protocol:
        return dataset.load(filename, **kwargs)

    elif filename and filename.name in ("fid", "ser", "1r", "2rr", "3rrr"):
        # probably an Topspin NMR file
        return dataset.read_topspin(filename, **kwargs)
    elif filename:
        # try scp format
        try:
            return dataset.load(filename, **kwargs)
        except Exception:
            # lets try some common format
            for key in ["omnic", "opus", "topspin", "labspec", "matlab", "jdx", "galactic"]:
                try:
                    _read = getattr(dataset, f"read_{key}")
                    f = f"{filename}.{key}"
                    return _read(f, **kwargs)
                except Exception:
                    pass
            raise NotImplementedError
>>>>>>> fbef5b53


# ------------------------------------------------------------------
if __name__ == "__main__":
    pass<|MERGE_RESOLUTION|>--- conflicted
+++ resolved
@@ -18,7 +18,6 @@
 from spectrochempy.utils import pathclean, check_filename_to_open
 from spectrochempy.utils import get_directory_name, get_filenames
 from spectrochempy.utils.exceptions import DimensionsCompatibilityError, ProtocolError
-from spectrochempy.core.dataset.nddataset import NDDataset
 from spectrochempy.core import warning_
 
 FILETYPES = [
@@ -37,11 +36,9 @@
     ("excel", "Microsoft Excel files (*.xls)"),
     ("zip", "Compressed folder of data files (*.zip)"),
     ("quadera", "Quadera ascii files (*.asc)"),
-<<<<<<< HEAD
-    ("carroucell", "Carroucell files (*spa)")
-=======
->>>>>>> fbef5b53
-    ("galactic", "Thermo Galactic files (*.spc)")
+    ("carroucell", "Carroucell files (*spa)")(
+        "galactic", "Thermo Galactic files (*.spc)"
+    )
     #  ('all', 'All files (*.*)')
 ]
 ALIAS = [
@@ -212,7 +209,7 @@
                     datasets.extend(res)
 
             except FileNotFoundError:
-                raise
+                warning_(f"No file with name `{filename}` could be found. Sorry! ")
 
             except IOError as e:
                 warning_(str(e))
@@ -509,9 +506,8 @@
 # ..............................................................................
 @importermethod
 def _read_scp(*args, **kwargs):
-    _, filename = args
-    nd = NDDataset.load(filename, **kwargs)
-    return nd
+    dataset, filename = args
+    return dataset.load(filename, **kwargs)
 
 
 # ..............................................................................
@@ -522,7 +518,6 @@
     if not filename or filename.is_dir():
         return Importer._read_dir(*args, **kwargs)
 
-<<<<<<< HEAD
     # protocol = kwargs.get("protocol", None)
     # if protocol and ".scp" in protocol:
     #     return dataset.load(filename, **kwargs)
@@ -544,29 +539,6 @@
     #             except Exception:
     #                 pass
     #         raise NotImplementedError
-=======
-    protocol = kwargs.get("protocol", None)
-    if protocol and ".scp" in protocol:
-        return dataset.load(filename, **kwargs)
-
-    elif filename and filename.name in ("fid", "ser", "1r", "2rr", "3rrr"):
-        # probably an Topspin NMR file
-        return dataset.read_topspin(filename, **kwargs)
-    elif filename:
-        # try scp format
-        try:
-            return dataset.load(filename, **kwargs)
-        except Exception:
-            # lets try some common format
-            for key in ["omnic", "opus", "topspin", "labspec", "matlab", "jdx", "galactic"]:
-                try:
-                    _read = getattr(dataset, f"read_{key}")
-                    f = f"{filename}.{key}"
-                    return _read(f, **kwargs)
-                except Exception:
-                    pass
-            raise NotImplementedError
->>>>>>> fbef5b53
 
 
 # ------------------------------------------------------------------
