# -*- coding: utf-8 -*-

#  =====================================================================================
#  Copyright (©) 2015-2022 LCS - Laboratoire Catalyse et Spectrochimie, Caen, France.
#  CeCILL-B FREE SOFTWARE LICENSE AGREEMENT
#  See full LICENSE agreement in the root directory.
#  =====================================================================================
"""
This module to extend NDDataset with the import methods.
"""

__all__ = ["read_jcamp", "read_jdx", "read_dx"]
__dataset_methods__ = __all__

import io
import re
from datetime import datetime, timezone

import numpy as np

from spectrochempy.core.dataset.coord import Coord
from spectrochempy.core.readers.importer import Importer, importermethod
from spectrochempy.utils.exceptions import deprecated


# ======================================================================================
# Public functions
# ======================================================================================
def read_jcamp(*paths, **kwargs):
    """
    Open Infrared JCAMP-DX files with extension ``.jdx`` or ``.dx``.

    Limited to AFFN encoding (see R. S. McDonald and Paul A. Wilks,
    JCAMP-DX: A Standard Form for Exchange of Infrared Spectra in Computer Readable Form,
    Appl. Spec., 1988, 1, 151–162. doi:10.1366/0003702884428734.)

    Parameters
    ----------
    *paths : str, pathlib.Path object, list of str, or list of pathlib.Path objects, optional
        The data source(s) can be specified by the name or a list of name for the file(s) to be loaded:

        *e.g.,( file1, file2, ...,  **kwargs )*

        If the list of filenames are enclosed into brackets:

        *e.g.,* ( **[** *file1, file2, ...* **]**, **kwargs *)*

        The returned datasets are merged to form a single dataset,
        except if `merge` is set to False. If a source is not provided (i.e. no `filename`, nor `content`),
        a dialog box will be opened to select files.
    **kwargs
        Optional keyword parameters (see Other Parameters).

    Returns
    --------
    read_jcamp
        |NDDataset| or list of |NDDataset|.

    Other Parameters
    ----------------
    directory : str, optional
        From where to read the specified `filename`. If not specified, read in the default ``datadir`` specified in
        SpectroChemPy Preferences.
    merge : bool, optional
        Default value is False. If True, and several filenames have been provided as arguments,
        then a single dataset with merged (stacked along the first
        dimension) is returned (default=False).
    sortbydate : bool, optional
        Sort multiple spectra by acquisition date (default=True).
    description: str, optional
        A Custom description.
    content : bytes object, optional
        Instead of passing a filename for further reading, a bytes content can be directly provided as bytes objects.
        The most convenient way is to use a dictionary. This feature is particularly useful for a GUI Dash application
        to handle drag and drop of files into a Browser.
        For examples on how to use this feature, one can look in the ``tests/tests_readers`` directory.
    listdir : bool, optional
        If True and filename is None, all files present in the provided `directory` are returned (and merged if `merge`
        is True. It is assumed that all the files correspond to current reading protocol (default=True).
    recursive : bool, optional
        Read also in subfolders. (default=False).

    See Also
    ---------
    read : Generic read method.
    read_topspin : Read TopSpin Bruker NMR spectra.
    read_omnic : Read Omnic spectra.
    read_opus : Read OPUS spectra.
    read_spg : Read Omnic *.spg grouped spectra.
    read_spa : Read Omnic *.Spa single spectra.
    read_srs : Read Omnic series.
    read_csv : Read CSV files.
    read_zip : Read Zip files.
    read_matlab : Read Matlab files.
    """
    kwargs["filetypes"] = ["JCAMP-DX files (*.jdx *.dx)"]
    kwargs["protocol"] = ["jcamp"]
    importer = Importer()
    return importer(*paths, **kwargs)


@deprecated(replace="read_jcamp")
def read_jdx(*args, **kwargs):
    return read_jcamp(*args, **kwargs)


@deprecated(replace="read_jcamp")
def read_dx(*args, **kwargs):  # pragma: no cover
    return read_jcamp(*args, **kwargs)


# ======================================================================================
# private functions
# ======================================================================================


@importermethod
def _read_jdx(*args, **kwargs):

    # read jdx file
    dataset, filename = args
    content = kwargs.get("content", None)
    sortbydate = kwargs.pop("sortbydate", True)

    if content is not None:
        fid = io.StringIO(content.decode("utf-8"))
    else:
        fid = open(filename, "r")

    # Read header of outer Block
    # ..........................................................................
    keyword = ""

    while keyword != "##TITLE":
        keyword, text = _readl(fid)
    if keyword != "EOF":
        jdx_long_name = text
    else:  # pragma: no cover
        raise ValueError("No ##TITLE LR in outer block header")

    while (keyword != "##DATA TYPE") and (keyword != "##DATATYPE"):
        keyword, text = _readl(fid)
    if keyword != "EOF":
        jdx_data_type = text
    else:  # pragma: no cover
        raise ValueError("No ##DATA TYPE LR in outer block header")

    if jdx_data_type == "LINK":
        while keyword != "##BLOCKS":
            keyword, text = _readl(fid)
        nspec = int(text)
    elif jdx_data_type.replace(" ", "") == "INFRAREDSPECTRUM":
        nspec = 1
    else:
        raise ValueError("DATA TYPE must be LINK or INFRARED SPECTRUM")

    # Create variables
    # ..........................................................................
    xaxis = np.array([])
    data = np.array([])
<<<<<<< HEAD
    alllong_names, alltimestamps, alldates, xunits, yunits = [], [], [], [], []
=======
    alltitles, alltimestamps, alldates, xunits, yunits, allorigins = (
        [],
        [],
        [],
        [],
        [],
        [],
    )
>>>>>>> afa23fd7
    nx, firstx, lastx = (
        np.zeros(nspec, "int"),
        np.zeros(nspec, "float"),
        np.zeros(nspec, "float"),
    )

    # Read the spectra
    # ..........................................................................
    for i in range(nspec):

        # Reset variables
        keyword = ""

        # (year, month,...) must be reset at each spectrum because labels "time"
        # and "longdate" are not required in JDX file
        [year, month, day, hour, minute, second] = "", "", "", "", "", ""

        # Read JDX file for spectrum n° i
        while keyword != "##END":
            keyword, text = _readl(fid)
            if keyword in ["##OWNER", "##JCAMP-DX"]:
                continue
            elif keyword == "##ORIGIN":
                allorigins.append(text)
            elif keyword == "##TITLE":
                # Add the long_name of the spectrum in the list alllong_names
                alllong_names.append(text)
            elif keyword == "##LONGDATE":
                [year, month, day] = text.split("/")
            elif keyword == "##TIME":
                [hour, minute, second] = re.split(r"[:.]", text)
            elif keyword == "##XUNITS":
                xunits.append(text)
            elif keyword == "##YUNITS":
                yunits.append(text)
            elif keyword == "##FIRSTX":
                firstx[i] = float(text)
            elif keyword == "##LASTX":
                lastx[i] = float(text)
            elif keyword == "##XFACTOR":
                xfactor = float(text)
            elif keyword == "##YFACTOR":
                yfactor = float(text)
            elif keyword == "##NPOINTS":
                nx[i] = float(text)
            elif keyword == "##XYDATA":
                # Read the intensities
                allintensities = []
                while keyword != "##END":
                    keyword, text = _readl(fid)
                    # for each line, get all the values except the first one (first value = wavenumber)
                    intensities = list(filter(None, text.split(" ")[1:]))
                    if len(intensities) > 0:
                        allintensities += intensities
                spectra = np.array(
                    [allintensities]
                )  # convert allintensities into an array
                spectra[
                    spectra == "?"
                ] = "nan"  # deals with missing or out of range intensity values
                spectra = spectra.astype(np.float32)
                spectra *= yfactor
                # add spectra in "data" matrix
                if not data.size:
                    data = spectra
                else:
                    data = np.concatenate((data, spectra), 0)

        # Check "firstx", "lastx" and "nx"
        if firstx[i] != 0 and lastx[i] != 0 and nx[i] != 0:
            if not xaxis.size:
                # Creation of xaxis if it doesn't exist yet
                xaxis = np.linspace(firstx[0], lastx[0], nx[0])
                xaxis = np.around((xaxis * xfactor), 3)
            else:
                # Check the consistency of xaxis
                if nx[i] - nx[i - 1] != 0:
                    raise ValueError(
                        "Inconsistent data set: number of wavenumber per spectrum should be identical"
                    )
                elif firstx[i] - firstx[i - 1] != 0:
                    raise ValueError(
                        "Inconsistent data set: the x axis should start at same value"
                    )
                elif lastx[i] - lastx[i - 1] != 0:
                    raise ValueError(
                        "Inconsistent data set: the x axis should end at same value"
                    )
        else:
            raise ValueError(
                "##FIRST, ##LASTX or ##NPOINTS are unusable in the spectrum n°", i + 1
            )

        # Creation of the acquisition date
        if (
            year != ""
            and month != ""
            and day != ""
            and hour != ""
            and minute != ""
            and second != ""
        ):
            date = datetime(
                int(year),
                int(month),
                int(day),
                int(hour),
                int(minute),
                int(second),
                tzinfo=timezone.utc,
            )
            timestamp = date.timestamp()
            # Transform back to timestamp for storage in the Coord object
            # use datetime.fromtimestamp(d, timezone.utc))
            # to transform back to datetime object
        else:
            timestamp = date = None
            # Todo: cases where incomplete date and/or time info
        alltimestamps.append(timestamp)
        alldates.append(date)

        # Check the consistency of xunits and yunits
        if i > 0:
            if yunits[i] != yunits[i - 1]:
                raise ValueError(
                    f"##YUNITS should be the same for all spectra (check spectrum n°{i + 1}"
                )
            elif xunits[i] != xunits[i - 1]:
                raise ValueError(
                    f"##XUNITS should be the same for all spectra (check spectrum n°{i + 1}"
                )

    # Determine xaxis name ****************************************************
    if xunits[0].strip() == "1/CM":
        axisname = "wavenumbers"
        axisunit = "cm^-1"
    elif xunits[0].strip() == "MICROMETERS":
        axisname = "wavelength"
        axisunit = "um"
    elif xunits[0].strip() == "NANOMETERS":
        axisname = "wavelength"
        axisunit = "nm"
    elif xunits[0].strip() == "SECONDS":
        axisname = "time"
        axisunit = "s"
    elif xunits[0].strip() == "ARBITRARY UNITS":
        axisname = "arbitrary unit"
        axisunit = None
    else:
        axisname = ""
        axisunit = ""
    fid.close()

    dataset.data = data
    dataset.name = jdx_long_name
    if yunits[0].strip() == "ABSORBANCE":
        dataset.units = "absorbance"
        dataset.long_name = "absorbance"
    elif yunits[0].strip() == "TRANSMITTANCE":
        # TODO: This units not in pint. Add this
        dataset.long_name = "transmittance"

    # now add coordinates
    _x = Coord(xaxis, long_name=axisname, units=axisunit)
    if jdx_data_type == "LINK":
        _y = Coord(
            alltimestamps,
            long_name="acquisition timestamp (GMT)",
            units="s",
            labels=(alldates, alllong_names),
        )
        dataset.set_coordset(y=_y, x=_x)
    else:
        _y = Coord()
    dataset.set_coordset(y=_y, x=_x)

    # Set origin, description and history
<<<<<<< HEAD
    dataset.source = "omnic"
    dataset.comment = "Dataset from jdx: '{0}'".format(jdx_long_name)
    dataset.history = f"{np.datetime64('now')}: imported from jdx file"
=======
    if nspec > 1:
        origins = set(allorigins)
        if len(origins) == 0:
            pass
        elif len(origins) == 1:
            dataset.origin = allorigins[0]
        else:
            dataset.origin = [(origin + "; ") for origin in set(allorigins)][0][:-2]

    dataset.description = "Dataset from jdx file: '{0}'".format(jdx_title)

    dataset.history = str(datetime.now(timezone.utc)) + " : imported from jdx file \n"
>>>>>>> afa23fd7

    if sortbydate and nspec > 1:
        dataset.sort(dim="x", inplace=True)
        dataset.history = f"{np.datetime64('now')}: sorted by date\n"
    # Todo: make sure that the lowest index correspond to the largest wavenumber
    #  for compatibility with dataset created by read_omnic:

    # Set the NDDataset date
    dataset._date = np.datetime64("now")
    dataset._modified = dataset.date

    return dataset


# ..............................................................................
@importermethod
def _read_dx(*args, **kwargs):  # pragma: no cover
    return _read_jdx(*args, **kwargs)


# ..............................................................................
def _readl(fid):
    line = fid.readline()
    if not line:
        return "EOF", ""
    line = line.strip(" \n")  # remove newline character
    if line[0:2] == "##":  # if line starts with "##"
        if line[0:5] == "##END":  # END KEYWORD, no text
            keyword = "##END"
            text = ""
        else:  # keyword + text
            keyword, text = line.split("=")
    else:
        keyword = ""
        text = line.strip()
    return keyword, text


# ------------------------------------------------------------------
if __name__ == "__main__":
    pass<|MERGE_RESOLUTION|>--- conflicted
+++ resolved
@@ -158,10 +158,7 @@
     # ..........................................................................
     xaxis = np.array([])
     data = np.array([])
-<<<<<<< HEAD
-    alllong_names, alltimestamps, alldates, xunits, yunits = [], [], [], [], []
-=======
-    alltitles, alltimestamps, alldates, xunits, yunits, allorigins = (
+    alllong_names, alltimestamps, alldates, xunits, yunits, allsources = (
         [],
         [],
         [],
@@ -169,7 +166,6 @@
         [],
         [],
     )
->>>>>>> afa23fd7
     nx, firstx, lastx = (
         np.zeros(nspec, "int"),
         np.zeros(nspec, "float"),
@@ -193,7 +189,7 @@
             if keyword in ["##OWNER", "##JCAMP-DX"]:
                 continue
             elif keyword == "##ORIGIN":
-                allorigins.append(text)
+                allsources.append(text)
             elif keyword == "##TITLE":
                 # Add the long_name of the spectrum in the list alllong_names
                 alllong_names.append(text)
@@ -347,28 +343,22 @@
     dataset.set_coordset(y=_y, x=_x)
 
     # Set origin, description and history
-<<<<<<< HEAD
-    dataset.source = "omnic"
-    dataset.comment = "Dataset from jdx: '{0}'".format(jdx_long_name)
+    if nspec > 1:
+        sources = set(allsources)
+        if len(sources) == 0:
+            pass
+        elif len(sources) == 1:
+            dataset.source = allsources[0]
+        else:
+            dataset.source = [(source + "; ") for source in set(allsources)][0][:-2]
+
+    dataset.comment = "Dataset from jdx file: '{0}'".format(jdx_long_name)
+
     dataset.history = f"{np.datetime64('now')}: imported from jdx file"
-=======
-    if nspec > 1:
-        origins = set(allorigins)
-        if len(origins) == 0:
-            pass
-        elif len(origins) == 1:
-            dataset.origin = allorigins[0]
-        else:
-            dataset.origin = [(origin + "; ") for origin in set(allorigins)][0][:-2]
-
-    dataset.description = "Dataset from jdx file: '{0}'".format(jdx_title)
-
-    dataset.history = str(datetime.now(timezone.utc)) + " : imported from jdx file \n"
->>>>>>> afa23fd7
 
     if sortbydate and nspec > 1:
         dataset.sort(dim="x", inplace=True)
-        dataset.history = f"{np.datetime64('now')}: sorted by date\n"
+        dataset.history = f"{np.datetime64('now')}: sorted by date"
     # Todo: make sure that the lowest index correspond to the largest wavenumber
     #  for compatibility with dataset created by read_omnic:
 
