# -*- coding: utf-8 -*-

# ======================================================================================================================
#  Copyright (©) 2015-2021 LCS - Laboratoire Catalyse et Spectrochimie, Caen, France.                                  =
#  CeCILL-B FREE SOFTWARE LICENSE AGREEMENT - See full LICENSE agreement in the root directory                         =
# ======================================================================================================================
"""
This module implements the IRIS class.
"""
__all__ = ['IRIS']
__dataset_methods__ = []

import numpy as np
import quadprog
from matplotlib import pyplot as plt
from scipy import optimize

from spectrochempy.core.dataset.coord import Coord
from spectrochempy.core.dataset.nddataset import NDDataset


class IRIS:
    """
    2D Infrared inversion spectroscopy
    """

    def __init__(self, X, param, **kwargs):
        """
        Parameters
        -----------
        X : |NDDataset|
            The dataset on which to perform the 2D-IRIS analysis
        param : dict
            Dict of inversion parameters with the following keys :

            *   'custom_kernel': a two-variable lambda function ker(p, eps) where p and eps are the external
                experimental variable and  the internal physico-chemical parameter, respectively. If not given,
                one of the pre-defined kernel must be defined in param['kernel'], below.
            *   'kernel': the name of  the kernel used to make the inversion. The kernel K(p, eps) is a functional
                relationship holding between 'p', the experimental variable that was changed in the rows direction of X
                (e.g. temperature, pressure, time, ...) and the concentration of pure species characterized
                by the physico-chemical parameter 'eps' (e.g. adsorption/desorption energy, ...).
            *   'epsRange': array-like of three values [start, stop, num] defining the interval of eps values.
                start, stop: the starting and end values of eps, num: number of values.
            *   'lambdaRange': None or array_like of two values [min, max] or three values [start, stop, num] defining
                the interval of the regularization parameter. It set to None, a non regularized solution is computed.
                If two values are entered, the optimum regularization parameter is searched between 10^min and 10^max
                using the Cultrera_Callegaro algorithm (arXiv:1608.04571v2). If three valyes are given num values
                are spaced evenly on a log scale between 10^start and 10^stop.
            *   'p': array or coordinate of the external variable. If none is given, p = X.y.values

        verbose : bool
            If set to True, prints informations during the 2D IRIS  analysis.
            In a
            ny case, the same information is returned in self._log
        """
        # eventually deal with multiple coordinates
        # Limited to 2D dataset

        # if multiple coords for a given dimension, take the default ones:
        coord_x = X.x.default
        coord_y = X.y.default

        # check options
        # defines the kernel

        if 'custom_kernel' in param:
            ker = param['custom_kernel']

        elif 'kernel' in param:
            if param['kernel'].lower() == 'langmuir':
                def ker(p_, eps_):
                    return np.exp(-eps_) * p_ / (1 + np.exp(-eps_) * p_)

            elif param['kernel'].lower() == 'ca':
                def ker(p_, eps_):
                    return 0 if p_ < np.exp(eps_) else 1

            elif param['kernel'].lower() == 'reactant-first-order':
                def ker(t, lnk):
                    return np.exp(-1 * np.exp(lnk) * t)

            elif param['kernel'].lower() == 'product-first-order':
                def ker(t, lnk):
                    return 1 - np.exp(-1 * np.exp(lnk) * t)
            else:
                raise NameError(f"This kernel: <{param['kernel']}> is not implemented")

        else:
            raise NameError('A kernel must be given !')

        # define eps values
        eps = np.linspace(param['epsRange'][0],
                          param['epsRange'][1],
                          param['epsRange'][2])

        # defines regularization parameter values
        if 'lambdaRange' not in param:
            lambdaRange = None
        else:
            lambdaRange = param['lambdaRange']
        if lambdaRange is None:
            regularization = False
            searchLambda = False
            lamb = [0]
        elif len(lambdaRange) == 2:
            regularization = True
            searchLambda = True
        elif len(param['lambdaRange']) == 3:
            regularization = True
            searchLambda = False
            lamb = np.logspace(param['lambdaRange'][0],
                               param['lambdaRange'][1],
                               param['lambdaRange'][2])
        else:
            raise ValueError('lambdaRange should either None or a set of 2 or 3 integers')

        if 'p' in param:
            p = param['p']
            # check p
            if isinstance(p, Coord):
                if p.shape[1] != X.shape[0]:
                    raise ValueError('\'p\' should be consistent with the y coordinate of the dataset')
                pval = p.data  # values
                # (values contains unit! to use it we must either have eps with units or noramlise p
            else:
                if len(p) != X.shape[0]:
                    raise ValueError('\'p\' should be consistent with the y coordinate of the dataset')
                p = Coord(p, title='External variable')
                pval = p.data  # values
        else:
            p = coord_y
            pval = p.data  # values

        # if 'guess' in param:
        #     guess = param['guess']       <-- # TODO: never used.
        # else:
        #     guess = 'previous'

        verbose = kwargs.get('verbose', False)

        # define containers for outputs
        if not regularization:
            f = np.zeros((1, len(eps), len(coord_x.data)))
            RSS = np.zeros((1))
            SM = np.zeros((1))

        if regularization and not searchLambda:
            f = np.zeros((len(lamb), len(eps), len(coord_x.data)))
            RSS = np.zeros((len(lamb)))
            SM = np.zeros((len(lamb)))

        if regularization and searchLambda:
            f = np.zeros((4, len(eps), len(coord_x.data)))
            RSS = np.zeros((4))
            SM = np.zeros((4))

        # Define K matrix (kernel)
        # first some weighting coefficients for the numerical quadrature of the Fredholm integral
        w = np.zeros((len(eps), 1))
        w[0] = 0.5 * (eps[-1] - eps[0]) / (len(eps) - 1)  #
        for j in range(1, len(eps) - 1):
            w[j] = 2 * w[0]
        w[-1] = w[0]
        # then compute K  (TODO: allow using weighting matrix W)
        K = NDDataset(np.zeros((p.size, len(eps))))
        K.set_coordset(y=p, x=Coord(eps, title='epsilon'))
        for i, p_i in enumerate(pval):
            for j, eps_j in enumerate(eps):
                K.data[i, j] = w[j] * ker(p_i, eps_j)

        # Define S matrix (sharpness), see function Smat() below
        S = Smat(eps)

        # solve untregularized problem
        if not regularization:
            if verbose:
                print('Solving for {} wavenumbers and {} spectra, no regularization\n'
                      .format(X.shape[1], X.shape[0]))
            # une scipy.nnls() to solve the linear problem: X = K f
            for j, freq in enumerate(coord_x.data):
                f[0, :, j] = optimize.nnls(K.data, X[:, j].data.squeeze())[0]
            res = X.data - np.dot(K.data, f[0].data)
            RSS[0] = np.sum(res ** 2)
            SM[0] = np.linalg.norm(np.dot(np.dot(np.transpose(f[0]), S), f[0]))
            if verbose:
                print('-->  residuals = {:.2e}    curvature = {:.2e}'.format(RSS[0], SM[0]))

        if regularization:
            # some matrices used for QP optimization do not depend on lambdaR
            # and are computed here. The standard form used by quadprog() is
            # minimize (1/2) xT G x - aT x ; subject to: C.T x >= b

            # The first part of the G matrix is independent of lambda:  G = G0 + 2 * lambdaR S
            G0 = 2 * np.dot(K.data.T, K.data)
            a = 2 * np.dot(X.data.T, K.data)
            C = np.eye(len(eps))
            b = np.zeros(len(eps))

            def solve_lambda(X, K, G0, lamda, S, verbose):
                """
                QP optimization

                parameters:
                -----------
                X: NDDataset of experimental spectra
                K: NDDataset, kernel datase
                G0: the lambda independent part of G
                lamda: regularization parameter
                S: penalty function (shaprness)
                verbose: print info

                returns:
                --------
                f, RSS and SM for a given regularization parameter
                """
                fi = np.zeros((len(eps), len(coord_x.data)))
                if verbose:
                    print('... Solving for lambda = {} ...'.format(lamda))
                G = nearestPD(G0 + 2 * lamda * S)

                # The following line is to avoid ValueError: 'matrix G is not
                # positive definite'
                # SEE: https://github.com/facebookresearch/GradientEpisodicMemory/issues/2#issuecomment-431826393

                G += G * 0.001

                for j, freq in enumerate(coord_x.data):
                    fi[:, j] = quadprog.solve_qp(G, a[j].squeeze(), C, b)[0]

                resi = X.data - np.dot(K.data, fi)
                RSSi = np.sum(resi ** 2)
                SMi = np.linalg.norm(np.dot(np.dot(np.transpose(fi), S), fi))
                if verbose:
                    print('-->  residuals = {:.2e}    curvature = {:.2e}'.format(RSSi, SMi))
                return fi, RSSi, SMi

            def menger(x, y):
                """
                returns the Menger curvature of a triplet of
                points. x, y = sets of 3 cartesian coordinates
                """

                numerator = 2 * (x[0] * y[1] + x[1] * y[2] + x[2] * y[0]
                                 - x[0] * y[2] - x[1] * y[0] - x[2] * y[1])
                # euclidian distances
                r01 = (x[1] - x[0]) ** 2 + (y[1] - y[0]) ** 2
                r12 = (x[2] - x[1]) ** 2 + (y[2] - y[1]) ** 2
                r02 = (x[2] - x[0]) ** 2 + (y[2] - y[0]) ** 2

                denominator = np.sqrt(r01 * r12 * r02)
                return numerator / denominator

            if not searchLambda:
                if verbose:
                    print('Solving for {} wavenumbers, {} spectra and {} regularization parameters \n'
                          .format(X.shape[1], X.shape[0], len(lamb)))

                for i, lamda in enumerate(lamb):
                    f[i], RSS[i], SM[i] = solve_lambda(X, K, G0, lamda, S, verbose)

            else:
                if verbose:
                    print('Solving for {} wavenumbers and {} spectra, search regularization parameter '
                          'in [10**{}, 10**{}]\n'
                          .format(X.shape[1], X.shape[0], str(min(lambdaRange)), str(max(lambdaRange))))

                x = np.ndarray((4))
                epsilon = 0.1
                phi = (1 + np.sqrt(5)) / 2

                x[0] = min(lambdaRange)
                x[3] = max(lambdaRange)
                x[1] = (x[3] + phi * x[0]) / (1 + phi)
                x[2] = x[0] + x[3] - x[1]
                lamb = 10 ** x
                if verbose:
                    print('Log lambda= ' + str(x))
                for i, xi in enumerate(x):
                    f[i], RSS[i], SM[i] = solve_lambda(X, K, G0, 10 ** xi, S, verbose)

                Rx = RSS
                Sy = SM
                while "convergence not reached":
                    C1 = menger(Rx[0:3], Sy[0:3])
                    C2 = menger(Rx[1:4], Sy[1:4])
                    if verbose:
                        print('Curvatures: C1 = {} ; C2 = {}'.format(C1, C2))
                    while C2 < 0:
                        x[3] = x[2]
                        Rx[3] = Rx[2]
                        Sy[3] = Sy[2]
                        x[2] = x[1]
                        Rx[2] = Rx[1]
                        Sy[2] = Sy[1]
                        x[1] = (x[3] + phi * x[0]) / (1 + phi)
                        if verbose:
                            print('Log lambda= ' + str(x))
                        f_, Rx[1], S[1] = solve_lambda(X, K, G0, 10 ** x[1], S, verbose)
                        lamb = np.append(lamb, np.array(10 ** x[1]))
                        f = np.concatenate((f, np.atleast_3d(f_.T).T))
                        RSS = np.concatenate((RSS, np.array(Rx[1:2])))
                        SM = np.concatenate((SM, np.array(Sy[1:2])))
                        C2 = menger(Rx[1:4], Sy[1:4])
                        print('new curvature: C2 = {}'.format(C2))
                    if C1 > C2:
                        x[3] = x[2]
                        Rx[3] = Rx[2]
                        Sy[3] = Sy[2]
                        x[2] = x[1]
                        Rx[2] = Rx[1]
                        Sy[2] = Sy[1]
                        x[1] = (x[3] + phi * x[0]) / (1 + phi)
                        if verbose:
                            print('Log lambda= ' + str(x))
                        f_, Rx[1], S[1] = solve_lambda(X, K, G0, 10 ** x[1], S, verbose)
                        f = np.concatenate((f, np.atleast_3d(f_.T).T))
                        lamb = np.append(lamb, np.array(10 ** x[1]))
                        RSS = np.concatenate((RSS, np.array(Rx[1:2])))
                        SM = np.concatenate((SM, np.array(Sy[1:2])))
                    else:
                        x[0] = x[1]
                        Rx[0] = Rx[1]
                        Sy[0] = Sy[1]
                        x[1] = x[2]
                        Rx[1] = Rx[2]
                        Sy[1] = Sy[2]
                        x[2] = x[0] - (x[1] - x[3])
                        if verbose:
                            print('Log lambda= ' + str(x))
                        f_, Rx[2], S[2] = solve_lambda(X, K, G0, 10 ** x[2], S, verbose)
                        f = np.concatenate((f, np.atleast_3d(f_.T).T))
                        lamb = np.append(lamb, np.array(10 ** x[2]))
                        RSS = np.concatenate((RSS, np.array(Rx[1:2])))
                        SM = np.concatenate((SM, np.array(Sy[1:2])))
                    if (10 ** x[3] - 10 ** x[0]) / 10 ** x[3] < epsilon:
                        break
                if verbose:
                    print('\n optimum found !')
        if verbose:
            print('\n Done.')
        f = NDDataset(f)
        f.name = '2D distribution functions'
        f.title = 'pseudo-concentration'
        f.history = '2D IRIS analysis of {} dataset'.format(X.name)
        xcoord = X.coordset['x']
        ycoord = Coord(data=eps, title='epsilon')
        zcoord = Coord(data=lamb, title='lambda')
        f.set_coordset(z=zcoord, y=ycoord, x=xcoord)
        self.f = f
        self.K = K
        self.X = X
        self.lamda = lamb
        self.RSS = RSS
        self.SM = SM

    def reconstruct(self):
        """
        Transform data back to the original space

        The following matrix operation is performed : :math:`\\hat{X} = K.f[i]`
        for each value of the regularization parameter.

        Returns
        -------
        X_hat : |NDDataset|
            The reconstructed dataset.
        """

<<<<<<< HEAD
        if len(self.lamda) == 1:  # no regularization or signle lambda
=======
        if len(self.lamda)==1 : # no regularization or signle lambda
>>>>>>> 7cd77948

            X_hat = NDDataset(np.zeros((self.f.z.size, *self.X.shape)).squeeze(axis=0),
                              title=self.X.title, units=self.X.units)
            X_hat.set_coordset(y=self.X.y, x=self.X.x)
            X_hat.data = np.dot(self.K.data, self.f.data.squeeze())
        else:
            X_hat = NDDataset(np.zeros((self.f.z.size, *self.X.shape)),
                              title=self.X.title, units=self.X.units)
            X_hat.set_coordset(z=self.f.z, y=self.X.y, x=self.X.x)
            for i in range(X_hat.z.size):
                X_hat.data[i] = np.expand_dims(np.dot(self.K.data, self.f[i].data.squeeze()), 0)

        X_hat.name = '2D-IRIS Reconstructed datasets'
        return X_hat

    def plotlcurve(self, **kwargs):
        """
        Plots the L Curve

        Parameters
        ----------
        scale : str, optional, default='ll'
            2 letters among 'l' (log) or 'n' (non-log) indicating whether the y and x
            axes should be log scales.


        Returns
        -------
        ax : subplot axis
        """

        fig = plt.figure()
        ax = fig.add_subplot(111)
        ax.set_title('L curve')
        scale = kwargs.get('scale', 'll').lower()
        plt.plot(self.RSS, self.SM, 'o')
        ax.set_xlabel('Residuals')
        ax.set_ylabel('Curvature')
        if scale[1] == 'l':
            ax.set_xscale('log')
        if scale[0] == 'l':
            ax.set_yscale('log')
        return ax

    def plotmerit(self, index=None, **kwargs):
        """
        Plots the input dataset, reconstructed dataset and residuals.
        Parameters
        ----------
        index : optional, int, list or tuple of int.
            Index(es) of the inversions (i.e. of the lambda values) to consider.
            If 'None': plots for all indices. default: None

        Returns
        -------
        list of axes
        """

        colX, colXhat, colRes = kwargs.get('colors', ['blue', 'green', 'red'])

        X_hat = self.reconstruct()
        axeslist = []
        if index is None:
            index = range(len(self.lamda))
        if type(index) is int:
            index = [index]
        for i in index:
<<<<<<< HEAD
            if X_hat.ndim == 3:  # if several lambda
=======
            if X_hat.ndim == 3: #if several lambda
>>>>>>> 7cd77948
                X_hat_ = X_hat[i].squeeze()
            else:
                X_hat_ = X_hat  # if single lambda or no regularization
            res = self.X - X_hat_
            ax = self.X.plot()
            ax.plot(self.X.x.data, X_hat_.squeeze().T.data, color=colXhat)
            ax.plot(self.X.x.data, res.T.data, color=colRes)
            ax.set_title(r'2D IRIS merit plot, $\lambda$ = ' + str(self.lamda[i]))
            axeslist.append(ax)
        return axeslist

    def plotdistribution(self, index=None, **kwargs):
        """
        Plots the input dataset, reconstructed dataset and residuals.

        Parameters
        ----------
        index : optional, int, list or tuple of int.
            Index(es) of the inversions (i.e. of the lambda values) to consider.
            If 'None': plots for all indices. default: None
        kwargs:
            other optional arguments are passed in the plots

        Returns
        -------
        list of axes
        """

        axeslist = []
        if index is None:
            index = range(len(self.lamda))
        if type(index) is int:
            index = [index]
        for i in index:
            self.f[i].plot(method='map', **kwargs)
        return axeslist


# --------------------------------------------
# Utility functions

def Smat(eps):
    """ returns the matrix used to compute the norm of f second derivative  """
    m = len(eps)
    S = np.zeros((m, m))
    S[0, 0] = 6
    S[0, 1] = -4
    S[0, 2] = 1
    S[1, 0] = -4
    S[1, 1] = 6
    S[1, 2] = -4
    S[1, 3] = 1

    for i in range(2, m - 2):
        S[i, i - 2] = 1
        S[i, i - 1] = -4
        S[i, i] = 6
        S[i, i + 1] = -4
        S[i, i + 2] = 1

    S[m - 2, m - 4] = 1
    S[m - 2, m - 3] = -4
    S[m - 2, m - 2] = 6
    S[m - 2, m - 1] = -4
    S[m - 1, m - 3] = 1
    S[m - 1, m - 2] = -4
    S[m - 1, m - 1] = 6

    S = ((eps[m - 1] - eps[0]) / (m - 1)) ** (-3) * S
    return S


def nearestPD(A):
    """Find the nearest positive-definite matrix to input

    A Python/Numpy port of John D'Errico's `nearestSPD` MATLAB code [1], which
    credits [2].

    [1] https://www.mathworks.com/matlabcentral/fileexchange/42885-nearestspd

    [2] N.J. Higham, "Computing a nearest symmetric positive semidefinite
    matrix" (1988): https://doi.org/10.1016/0024-3795(88)90223-6

    copyright: see https://gist.github.com/fasiha/fdb5cec2054e6f1c6ae35476045a0bbd
    """

    B = (A + A.T) / 2
    _, s, V = np.linalg.svd(B)

    H = np.dot(V.T, np.dot(np.diag(s), V))

    A2 = (B + H) / 2

    A3 = (A2 + A2.T) / 2
    if isPD(A3):
        return A3

    spacing = np.spacing(np.linalg.norm(A))
    # The above is different from [1]. It appears that MATLAB's `chol` Cholesky
    # decomposition will accept matrixes with exactly 0-eigenvalue, whereas
    # Numpy's will not. So where [1] uses `eps(mineig)` (where `eps` is Matlab
    # for `np.spacing`), we use the above definition. CAVEAT: our `spacing`
    # will be much larger than [1]'s `eps(mineig)`, since `mineig` is usually on
    # the order of 1e-16, and `eps(1e-16)` is on the order of 1e-34, whereas
    # `spacing` will, for Gaussian random matrixes of small dimension, be on
    # othe order of 1e-16. In practice, both ways converge, as the unit test
    # below suggests.
    Ie = np.eye(A.shape[0])
    k = 1
    while not isPD(A3):
        mineig = np.min(np.real(np.linalg.eigvals(A3)))
        A3 += Ie * (-mineig * k ** 2 + spacing)
        k += 1
        print('makes PD matrix')
    return A3


def isPD(B):
    """Returns true when input is positive-definite,
     copyright: see https://gist.github.com/fasiha/fdb5cec2054e6f1c6ae35476045a0bbd"""

    try:
        _ = np.linalg.cholesky(B)
        return True
    except np.linalg.LinAlgError:
        return False<|MERGE_RESOLUTION|>--- conflicted
+++ resolved
@@ -367,11 +367,8 @@
             The reconstructed dataset.
         """
 
-<<<<<<< HEAD
         if len(self.lamda) == 1:  # no regularization or signle lambda
-=======
-        if len(self.lamda)==1 : # no regularization or signle lambda
->>>>>>> 7cd77948
+
 
             X_hat = NDDataset(np.zeros((self.f.z.size, *self.X.shape)).squeeze(axis=0),
                               title=self.X.title, units=self.X.units)
@@ -438,12 +435,8 @@
             index = range(len(self.lamda))
         if type(index) is int:
             index = [index]
-        for i in index:
-<<<<<<< HEAD
+
             if X_hat.ndim == 3:  # if several lambda
-=======
-            if X_hat.ndim == 3: #if several lambda
->>>>>>> 7cd77948
                 X_hat_ = X_hat[i].squeeze()
             else:
                 X_hat_ = X_hat  # if single lambda or no regularization
