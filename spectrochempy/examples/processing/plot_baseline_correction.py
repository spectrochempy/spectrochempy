# -*- coding: utf-8 -*-
# %%
# ======================================================================================
# Copyright (©) 2015-2023 LCS - Laboratoire Catalyse et Spectrochimie, Caen, France.
# CeCILL-B FREE SOFTWARE LICENSE AGREEMENT
# See full LICENSE agreement in the root directory.
# ======================================================================================
# flake8: noqa

# %%
"""
NDDataset baseline correction
==============================

In this example, we perform a baseline correction of a 2D NDDataset
interactively, using the ``multivariate`` method and a ``pchip``\ /``polynomial`` interpolation.

For comparison we also use the `asls`and `snip` models.
"""

# %%
# As usual we start by importing the useful library, and at least  the
# spectrochempy library.

import spectrochempy as scp

# %%
# Load data

datadir = scp.preferences.datadir
nd = scp.NDDataset.read_omnic(datadir / "irdata" / "nh4y-activation.spg")

# %%
# Do some slicing to keep only the interesting region

ndp = nd[:, 1291.0:5999.0]
# Important:  notice that we use floating point number
# integer would mean points, not wavenumbers!

# %%
# Plot the dataset

_ = ndp.plot()


# %%
# Remove a basic linear baseline using `basc`:

ndp = ndp.basc()

# %%
# Make it positive

offset = ndp.min()
ndp -= offset
_ = ndp.plot()

# %%
# Define the Baseline object for a multivariate baseline correction model.
# The `n_components` parameter is the number of components to use for the
# multivariate baseline correction. The `model` parameter is the baseline
# correction model to use, here a `pchip` interpolation (piecewise cubic
# Hermite interpolation).

blc = scp.Baseline(
    log_level="INFO",
    multivariate=True,  # use a multivariate baseline correction approach
    model="polynomial",  # use a polynomial model
    order="pchip",  # with a pchip interpolation method
    n_components=5,
)

# %%
# Now we select the regions ( `ranges` ) to use for the baseline correction.

blc.ranges = [
    [1556.30, 1568.26],
    [1795.00, 1956.75],
    [3766.03, 3915.81],
    [4574.26, 4616.04],
    [4980.10, 4998.01],
    [5437.52, 5994.70],
]


# %%
# We can now fit the baseline correction model to the data:

_ = blc.fit(ndp)

# %%
# The baseline is now stored in the `baseline` attribute of the processor:
# (note that the baseline is a NDDataset too).
# The corrected dataset (the dataset after the baseline subtraction) is
# stored in the `corrected` attribute of the processor:

baseline = blc.baseline
corrected = blc.corrected

# %%
# Plot the result of the correction

_ = corrected.plot()

# %%
# We can have a more detailed representation using plot

# %%
ax = blc.plot(nb_traces=2, offset=50)
blc.show_regions(ax)

# %%
# We can also plot the baseline and the corrected dataset together:
# for some individual spectra to, for example, check the quality of the
# correction:

_ = corrected[0].plot()
_ = baseline[0].plot(clear=False, color="red", ls="-")
_ = ndp[0].plot(clear=False, color="green", ls="--")

_ = corrected[10].plot()
_ = baseline[10].plot(clear=False, color="red", ls="-")
_ = ndp[10].plot(clear=False, color="green", ls="--")

# %%
# The baseline correction looks ok in some part of the spectra
# but not in others where the variation seems a little to rigid.
# This is may be due to the fact that the `pchip` interpolation
# is perhaps not the best choice for this dataset. We can try to use a
# n-th degree `polynomial` model instead:

# %%
# We don't need to redefine a new Baseline object, we can just change
# the model and the order of the polynomial:

blc.model = "polynomial"
blc.order = 5  # use a 5th degree polynomial

# %%
# and fit again the baseline correction model to the data:

blc.fit(ndp)

baseline = blc.baseline
corrected = blc.corrected

_ = corrected[0].plot()
_ = baseline[0].plot(clear=False, color="red", ls="-")
_ = ndp[0].plot(clear=False, color="green", ls="--")

_ = corrected[10].plot()
_ = baseline[10].plot(clear=False, color="red", ls="-")
_ = ndp[10].plot(clear=False, color="green", ls="--")

_ = corrected.plot()


# %%
# This looks better and smoother. But not perfect.

# %%
<<<<<<< HEAD
# We can also try to use a `asls` (Asymmetric Least Squares) model
# instead. This model is based on the work of Eilers and Boelens (2005)
# and performs a baseline correction by iteratively fitting asymmetrically
# weighted least squares regression curves to the data.
# The `asls` model has two parameters: `mu` and `assymetry`.
# The `mu` parameter is a regularisation parameters which control
# the smoothness of the baseline. The larger `mu` is, the smoother
# the baseline will be. The `assymetry` parameter is a parameter
# which control the assymetry if the AsLS algorithm.

blc.multivariate = False  # use a sequential approach
blc.model = "asls"
blc.mu = 10**9
blc.asymmetry = 0.002
blc.fit(ndp)

baseline = blc.baseline
corrected = blc.corrected

_ = corrected[0].plot()
_ = baseline[0].plot(clear=False, color="red", ls="-")
_ = ndp[0].plot(clear=False, color="green", ls="--")

_ = corrected[-1].plot()
_ = baseline[-1].plot(clear=False, color="red", ls="-")
_ = ndp[-1].plot(clear=False, color="green", ls="--")

_ = corrected.plot()

scp.show()

# %%
# Finally, we will use the snip model

blc.multivariate = False  # use a sequential approach
blc.model = "snip"
blc.snip_width = 200
blc.fit(ndp)

baseline = blc.baseline
corrected = blc.corrected

_ = corrected[0].plot()
_ = baseline[0].plot(clear=False, color="red", ls="-")
_ = ndp[0].plot(clear=False, color="green", ls="--")

_ = corrected[-1].plot()
_ = baseline[-1].plot(clear=False, color="red", ls="-")
_ = ndp[-1].plot(clear=False, color="green", ls="--")

_ = corrected.plot()

# %%
# This ends the example ! The following line can be uncommented if no plot shows when
# running the .py script with python

=======
# This ends the example ! The following line can be uncommented if no plot shows when
# running the .py script with python

>>>>>>> 52cd7478
# scp.show()<|MERGE_RESOLUTION|>--- conflicted
+++ resolved
@@ -1,25 +1,22 @@
 # -*- coding: utf-8 -*-
-# %%
 # ======================================================================================
 # Copyright (©) 2015-2023 LCS - Laboratoire Catalyse et Spectrochimie, Caen, France.
 # CeCILL-B FREE SOFTWARE LICENSE AGREEMENT
 # See full LICENSE agreement in the root directory.
 # ======================================================================================
 # flake8: noqa
-
-# %%
 """
-NDDataset baseline correction
-==============================
-
-In this example, we perform a baseline correction of a 2D NDDataset
-interactively, using the ``multivariate`` method and a ``pchip``\ /``polynomial`` interpolation.
-
-For comparison we also use the `asls`and `snip` models.
-"""
-
-# %%
-# As usual we start by importing the useful library, and at least  the
+    NDDataset baseline correction
+    ==============================
+
+    In this example, we perform a baseline correction of a 2D NDDataset
+    interactively, using the ``multivariate`` method and a ``pchip``\ /``polynomial`` interpolation.
+
+    For comparison we also use the `asls`and `snip` models.
+    """
+
+# %%
+# As usual we start by importing the useful library, and at least the
 # spectrochempy library.
 
 import spectrochempy as scp
@@ -159,7 +156,6 @@
 # This looks better and smoother. But not perfect.
 
 # %%
-<<<<<<< HEAD
 # We can also try to use a `asls` (Asymmetric Least Squares) model
 # instead. This model is based on the work of Eilers and Boelens (2005)
 # and performs a baseline correction by iteratively fitting asymmetrically
@@ -216,9 +212,4 @@
 # This ends the example ! The following line can be uncommented if no plot shows when
 # running the .py script with python
 
-=======
-# This ends the example ! The following line can be uncommented if no plot shows when
-# running the .py script with python
-
->>>>>>> 52cd7478
 # scp.show()