--- conflicted
+++ resolved
@@ -36,10 +36,6 @@
 
 
 def generate_api(api_path, configurables=False):
-<<<<<<< HEAD
-
-=======
->>>>>>> 912d4b44
     # from spectrochempy.application import debug_
     from spectrochempy.core.dataset.nddataset import NDDataset
 
