--- conflicted
+++ resolved
@@ -65,14 +65,6 @@
     lines_markeredgecolor = Unicode('auto', help=r'''the default markeredgecolor''').tag(config=True, kind='color')
     lines_markeredgewidth = Float(0.0, help=r'''the line width around the marker symbol''').tag(config=True, kind='')
     lines_markersize = Float(7.0, help=r'''markersize, in points''').tag(config=True, kind='')
-<<<<<<< HEAD
-    lines_dash_joinstyle = Enum(['miter', 'JoinStyle.miter', 'round', 'JoinStyle.round', 'bevel',
-                                 'JoinStyle.bevel'], default_value='round', help=r'''miter|round|bevel''').tag(
-            config=True, kind='')
-    lines_dash_capstyle = Enum(['CapStyle.butt', 'butt', 'CapStyle.round', 'round', 'CapStyle.projecting', 'projecting'], default_value='butt',
-                               help=r'''butt|round|projecting''').tag(config=True, kind='')
-    lines_solid_joinstyle = Enum(['miter', 'JoinStyle.miter', 'round', 'JoinStyle.round', 'bevel', 'JoinStyle.bevel'], default_value='round',
-=======
     lines_dash_joinstyle = Enum(['miter', 'JoinStyle.miter', 'round', 'JoinStyle.round', 'bevel', 'JoinStyle.bevel'],
                                 default_value='round', help=r'''miter|round|bevel''').tag(
         config=True, kind='')
@@ -81,7 +73,6 @@
         help=r'''butt|round|projecting''').tag(config=True, kind='')
     lines_solid_joinstyle = Enum(['miter', 'JoinStyle.miter', 'round', 'JoinStyle.round', 'bevel', 'JoinStyle.bevel'],
                                  default_value='round',
->>>>>>> e376082d
                                  help=r'''miter|round|bevel''').tag(config=True, kind='')
     lines_solid_capstyle = Enum(
         ['CapStyle.butt', 'butt', 'CapStyle.round', 'round', 'CapStyle.projecting', 'projecting'],
