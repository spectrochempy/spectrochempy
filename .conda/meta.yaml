--- conflicted
+++ resolved
@@ -25,36 +25,20 @@
 requirements:
   host:
     - pip
-    - python >3.7
+    - python >=3.7
     - setuptools
     - setuptools_scm
-<<<<<<< HEAD
-    - nodejs
-    - jupyterlab
-    - matplotlib-base
-
-  run:
-    # specific
-=======
   run:
     - python
 
     # specific dependencies
->>>>>>> 28240fac
     - quadprog
     - brukeropusreader
     - quaternion
 
-<<<<<<< HEAD
-    # for the core package
-    - colorama
-    - dill
-    - docrep
-=======
     # dependencies for the core package
     - colorama
     - dill
->>>>>>> 28240fac
     - ipython
     - jinja2
     - matplotlib
@@ -70,8 +54,6 @@
     - pyyaml
     - ipywidgets
     - ipympl
-<<<<<<< HEAD
-=======
 
     # dependencies needed mainly for install and a bit more ...
     - setuptools
@@ -81,7 +63,6 @@
     # Jupyter lab
     - jupyterlab
     - nodejs
->>>>>>> 28240fac
 
 
 #EOF
