[flake8]
ignore = E402 E126 E123 W503 W504 F405 F403 E703 E731 W605 E501
max-line-length = 120
max-complexity = 100
select = C,E,F,W,N8
count = True
statistics = True
exclude =
    # exclude test, and some other folder for now (may be done later)
    .idea
    .eggs
<<<<<<< HEAD
=======
    build
>>>>>>> e376082d
    gui
    docs/sphinxext
    # docs/userguide
    *.ipynb_checkpoints<|MERGE_RESOLUTION|>--- conflicted
+++ resolved
@@ -9,10 +9,7 @@
     # exclude test, and some other folder for now (may be done later)
     .idea
     .eggs
-<<<<<<< HEAD
-=======
     build
->>>>>>> e376082d
     gui
     docs/sphinxext
     # docs/userguide
