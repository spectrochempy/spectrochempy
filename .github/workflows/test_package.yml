--- conflicted
+++ resolved
@@ -11,11 +11,7 @@
   pull_request:
 
   workflow_dispatch:
-<<<<<<< HEAD
-
-=======
   
->>>>>>> d4a6deda
 jobs:
 
   # Job 1
