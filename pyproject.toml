--- conflicted
+++ resolved
@@ -28,27 +28,6 @@
   "Programming Language :: Python :: 3.13",
 ]
 dependencies = [
-<<<<<<< HEAD
-  "ipython>=8.17.2; python_version >= '3.13'",   # Required for 3.13
-  "ipython; python_version < '3.13'",   # satisfied for colab
-  "jinja2>=3.1.2",              # Compatible with 3.13
-  "numpy>=2.1.0",              # Required for 3.13
-  "brukeropusreader>=1.3.4",    # No specific 3.13 requirement yet
-  "colorama>=0.4.6",            # Compatible with 3.13
-  "dill>=0.3.7",                # Needed for 3.13
-  "docrep==0.3.2",              # No specific 3.13 requirement yet
-  "numpy-quaternion>=2024.0.3", # Latest for 3.13
-  "matplotlib>=3.9.2",          # Required for 3.13
-  "osqp>=0.6.3",                # No specific 3.13 requirement yet
-  "pint>=0.24.4",                 # Compatible with 3.13
-  "pyyaml>=6.0.1",              # Compatible with 3.13
-  "requests>=2.31.0",           # Compatible with 3.13
-  "scikit-learn>=1.5.2",          # Required for 3.13
-  "scipy>=1.14.1",              # Required for 3.13
-  "setuptools-scm>=8.0.1",      # Current requirement
-  "tzlocal",               # For 3.13 support
-  "xlrd",                # Compatible with 3.13
-=======
   "brukeropusreader",
   "colorama",
   "dill",
@@ -67,7 +46,6 @@
   "setuptools-scm",
   "tzlocal",
   "xlrd",
->>>>>>> 4697a9e9
 ]
 
 [project.optional-dependencies]
@@ -135,10 +113,7 @@
   "anaconda-client",
 ]
 cantera = ["cantera"]
-<<<<<<< HEAD
-=======
 
->>>>>>> 4697a9e9
 [project.urls]
 homepage = "https://www.spectrochempy.fr"
 repository = "https://github.com/spectrochempy/spectrochempy"
