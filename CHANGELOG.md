--- conflicted
+++ resolved
@@ -1,31 +1,21 @@
 ---
 ## VERSION 0.3
 
-<<<<<<< HEAD
-=======
-## VERSION 0.3
-
->>>>>>> 317ceda1
 ### version 0.3.3
 
 #### NEW FEATURES
 
-<<<<<<< HEAD
 * add linearcoord rounding possibility.
-=======
+
 * `read_srs()` now allows extracting background interferogram or spectrum
->>>>>>> 317ceda1
 
 * add `download_nist_ir()` to download IR spectra from NIST/webbook
 
 * `read_spa()` now allows extracting sample and background interferograms
 
 #### BUGS FIXED
-<<<<<<< HEAD
-=======
 
 * fix bug in read_srs 
->>>>>>> 317ceda1
 
 * fix gettingstarted/overview.py after IRIS refactoring
 
