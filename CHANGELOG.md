# What's new

## Unreleased

### NEW FEATURES
* Documentation improvement.
* Add spectra unimodality constraint on MCRALS
<<<<<<< HEAD
  unimodMod and unimodTol now deprectated 
* Add `plotmerit()` method
=======
  unimodMod and unimodTol now deprectated

### BUG FIXED
* Compatibility with pint=0.19
>>>>>>> b0afd86f

## Version 0.4.4 [2022-03-22]

### NEW FEATURES
* Increase compatibility with Google Colaboratory (COLAB).
* Enable custom widget in COLAB in orter to make its configuration easier.
* Check update regularly and notify only every 3 days.

## Version 0.4.3 [2022-03-20]

### NEW FEATURES
* Individual test data files can be automatically downloaded from the Github
  `spectrochempy_data` repository is not present in the default `preferences.datadir`.
  Installing the conda package `spectrochempy_data` is still possible but not necessary.

## Version 0.4.2 [2022-03-16]

### NEW FEATURES
* `stack()` method now generates a new dim, even if a dim of size one in present

### DEPRECATED
* "force_stack" keyword in `concatenate()` now deprecated.

### BUG FIXED:
* Issue #417
* Transmittance and absorbance units now correctly handled.

## Version 0.4.1 [2022-03-14]

### BREAKING CHANGES
* Requires pint >= 0.18

### NEW FEATURES
* Compatibility with Python 3.10
    - Spectrochempy is tested with 3.10, 3.9 version of python,
      and on Windows and linux platform. Older versions > 3.6 of python
      or different platforms may still work, but with no guaranty.

### BUG FIXED
* Transmittance and absorbance units now correctly handled.
* Save dialog selection.

## Version 0.3.3 [2022-03-9]

### NEW FEATURES
* Remove the dependency to `nmrglue`.
* Improve `pip` installation (see Issue #402)
* Make `widget` as the default backend for matplotlib plots.
* Add `BaselineCorrector()` widget.
* Add `download_nist_ir()` to download IR spectra from NIST/webbook.
* Allow extracting background interferogram or spectrum in `read_srs()`.
* Allow extracting sample and background interferograms in `read_spa()`.

### BUGS FIXED
* Fix bug in `read_srs`.
* Fix gettingstarted/overview.py after IRIS refactoring.

## Version 0.3.2 [2022-01-31]

### NEW FEATURES
* Add a log file (rotating)

### BUGS FIXED
* TQDM progress bar
* Fix #360 : write a dataset with a specified filename do not open a dialog except
  if the file already exists and if confirm=True is set.
* `read` and `read_dir` now ignore non readable files.
* `read_labspec` now ignore non-labspec .txt files.
* Fix #296 : IRIS and quadprog version.
* Fix #375 : plotting issues.

## Version 0.3.1 [2022-01-21]

### NEW FEATURES
* Added a `show_versions` method in the API.
* Improved bug reports and pull request templates. Requests for
  help are now made in github discussions.
* Docs API reference has been hopefully improved.

## Version 0.3.0 [2022-01-20]

### NEW FEATURES
* Package refactoring which may break previous  behaviour. This is why we
  updated the minor version number from 0.2 to 0.3.
* GRAMS/Thermo Galactic .spc file reader.
* Fitting models updated and tested.

### BUGS FIXED
* Bug in check_updates preventing working without connection.

## Version 0.2.23 [2022-01-16]

### BUGS FIXED
* Workflow/Codeclimate issues

## Version 0.2.22 [2022-01-10]

### BUGS FIXED
* QT save_dialog.
* Plot_multiple bug.

## Version 0.2.21 [2022-01-09]

### NEW FEATURES
* Indexing or slicing a NDArray with quantities is now possible.
* MatPlotLib Axes are subclassed in order to accept quantities for method arguments.

### BUGS FIXED
* NDArray constructor now accept a homogeneous list of quantities as data input.
  Units are set accordingly.
* Qt Dialogs. This is related to issue #198, as tk dialogs can be replaced by Qt when
  working with a terminal.
* Custom exceptions.
* Qt Dialogs. This is related to issue #198, as tk dialogs can be replaced by Qt when
  working with a terminal.
* Doc display problems.

## Version 0.2.18 [2022-01-05]

### NEW FEATURES
* pip installation now possible
* Some code revision
* NNMF revision
* Documentation improvement

### BUGS FIXED
* Issue #310
* The order of multicoordinates for a single dimension
* Integrate methods to avoid code-climate warnings (duplicate code)
* Documentation for the integrate methods
* skipping test_sh under windows

## Version 0.2.17 [2021-11-29]

### NEW FEATURES
* OPUS file reader: add filenames as labels.
* OMNIC file reader: Documented more .spa header keys.

### BUGS FIXED
* Compatibility with matplotlib 3.5 (issue #316).
* Datasets were not properly centered in PCA analysis.
* Comparing dataset with only labels coordinates was failing.
* Issue #322: mean and other API reduce methods were sometimes failing.

## Version 0.2.16 [2021-11-11]

### NEW FEATURES
* IRIS: Added 1D datasets.
* IRIS: Added kernel function for diffusion .
* EFA: Added indication of progress.
* Cantera: Added differential evolution algorithm in cantera utilities.
* Cantera: Added PFR object in cantera utilities.
* DOC: Added list of papers citing spectrochempy.
* Github action workflows to test, build and publish conda package and docs in
  replacement of Travis CI.
* Use CodeClimate to show Coverage info

### BUGS FIXED
* IRIS example after modification of readers.
* IRIS: automatic search of the L-curve corner.
* MCR-ALS returns the 'soft' concentration matrix.
* Document building configuration after update of external packages.
* DOC: several broken links.
* Baseline correction default changed.
* Compatibility with newest change in Colab

## Version 0.2.15 [2021-03-29]

### NEW FEATURES
* Added a baseline correction method: `basc`.
* Baseline ranges can be stored in meta.regions['baseline'] - basc will recognize them.

### BUGS FIXED
* Comparison of dataset when containing metadata in testing functions.
* Project.
* Bug in the `to` function.

## Version 0.2.14 [2021-02-25]

### NEW FEATURES
* A default coordinate can now be selected for multiple coordinates dimensions.

### BUGS FIXED
* Alignment along several dimensions (issue #248)
* to() and ito() methods to work correctly (issue #255)
* Baseline correction works on all dimensions

## Version 0.2.13 [2021-02-23]

### BUGS FIXED
* Solved the problem that reading of experimental datasets was too slow in v.0.2.12.

## Version 0.2.12 [2021-02-23]

### BUGS FIXED
* LinearCoord operations now working.
* Baseline default now "sequential" as expected.
  **WARNING**: It was wrongly set to "mutivariate" in previous releases, so you should
  expect some difference with processing you may have done before.
* Comparison of coordinates now correct for mathematical operations.
* Alignment methods now working (except for multidimensional alignment).

## Version 0.2.11 [2021-02-17]

### BUGS FIXED
* Plot2D now works when more than one coord in 'y' axis (#238).
* Spectrochempy_data location has been corrected (#239).

## Version 0.2.10 [2021-02-14]

### NEW FEATURES
* All data for tests and examples are now external.
  They are now located in a separate conda package: `spectrochempy_data`.
* Installation in Colab with Examples is now supported.

### BUGS FIXED
* Read_quadera() and examples now based on a correct asc file

## Version 0.2.9 [2021-11-29]

### BUGS FIXED
* Hotfix regarding display of NMR x scale

## Version 0.2.8

### NEW FEATURES
* Added write_csv() dir 1D datasets
* Added read_quadera() for Pfeiffer Vacuum's QUADERA® MS files
* Added test for trapz(), simps(), readquadera()
* Improved displaying of Interferograms

### BUGS FIXED
* Problem with trapz(), simps()
* interferogram x scaling

## Version 0.2.7

### NEW FEATURES
* Test and data for read_carroucell(), read_srs(), read_dso()
* Added NMR processing of 2D spectra.
* Added FTIR interferogram processing.

### BUGS FIXED
* Problem with read_carroucell(), read_srs(), read_dso()
* Colaboratory compatibility
* Improved check updates

## Version 0.2.6

### NEW FEATURES
* Check for new version on anaconda cloud spectrocat channel.
* 1D NMR processing with the addition of several new methods.
* Improved handling of Linear coordinates.

### BUGS FIXED
* Adding quantity to datasets with different scaling (#199).
* Math now operates on linear coordinates.
* Compatibility with python 3.6

## Version 0.2.5

### NEW FEATURES
* Docker image building.
* Instructions to use it added in the documentation.
* Cantera installation optional.
* Use of pyqt for matplotlib optional.

### BUGS FIXED
* Added fonts in order to solve missing fonts problems on Linux and windows.

## Version 0.2.4

### NEW FEATURES
* Documentation largely revisited and hopefully improved. *Still some work to be done*.
* NDMath (mathematical and dataset creation routines) module revisited.
  *Still some work to be done*.
* Changed CoordRange behavior.

### BUGS FIXED
* Problem with importing the API.
* Dim handling in processing functions.

## Version 0.2.0

### NEW FEATURES
* Copyright update.
* Requirements and env yml files updated.
* Use of the coordinates in math operation improved.
* Added ROI and Offset properties to NDArrays.
* Readers / Writers revisited.
* Bruker TOPSPIN reader.
* Added LabSpec reader for .txt exported files.
* Simplified the format of scp file - now zipped JSON files.
* Rewriting json serialiser.
* Add function pathclean to the API.
* Add some array creation function to NDMath.
* Refactoring plotting preference system.
* Baseline correction now accepts single value for ranges.
* Add a waterfall plot.
* Refactoring plot2D and 1D methods.
* Added Simpson'rule integration.
* Addition of multiple coordinates to a dimension works better.
* Added Linear coordinates (EXPERIMENTAL).
* Test for NDDataset dtype change at initialization.
* Added subdir of txt files in ramandata.
* Comparison of datasets improved in testing.py.
* Comparison of datasets and projects.

### BUGS FIXED
* Dtype parameter was not taken into account during initialization of NDArrays.
* Math function behavior for coords.
* Color normalization on the full range for colorscale.
* Configuration settings in the main application.
* Compatibility read_zip with py3.7.
* NDpanel temporary removed from the master.
* 2D IRIS.
* Trapz integration to return NDDataset.
* Suppressed a forgotten sleep statement that was slowing down the SpectroChemPy
  initialization.
* Error in SIMPLISMA (changed affectations such as C.data[...] = something
  by C[...] = something.
* Cleaning mplstyle about non-style parameters and corrected makestyle.
* Argument of set_xscale.
* Use read_topspin instead of the deprecated function read_bruker_nmr.
* Some issues with interactive baseline.
* Baseline and fitting tutorials.
* Removed dependency of isotopes.py to pandas.

## Version 0.1.x
* Initial development versions.<|MERGE_RESOLUTION|>--- conflicted
+++ resolved
@@ -5,15 +5,12 @@
 ### NEW FEATURES
 * Documentation improvement.
 * Add spectra unimodality constraint on MCRALS
-<<<<<<< HEAD
   unimodMod and unimodTol now deprectated 
 * Add `plotmerit()` method
-=======
-  unimodMod and unimodTol now deprectated
 
 ### BUG FIXED
 * Compatibility with pint=0.19
->>>>>>> b0afd86f
+
 
 ## Version 0.4.4 [2022-03-22]
 
